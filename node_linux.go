package restic

import (
	"fmt"
	"os"
	"os/user"
	"strconv"
	"syscall"
	"time"

	"github.com/restic/restic/debug"
)

<<<<<<< HEAD
func (node *Node) OpenForReading() (*os.File, error) {
	return os.OpenFile(node.path, os.O_RDONLY|syscall.O_NOATIME, 0)
}

func (node *Node) fill_extra(path string, fi os.FileInfo) error {
=======
func (node *Node) fillExtra(path string, fi os.FileInfo) error {
>>>>>>> ebae4786
	stat, ok := fi.Sys().(*syscall.Stat_t)
	if !ok {
		return nil
	}

	node.ChangeTime = time.Unix(stat.Ctim.Unix())
	node.AccessTime = time.Unix(stat.Atim.Unix())
	node.UID = stat.Uid
	node.GID = stat.Gid

	// TODO: cache uid lookup
	if u, err := user.LookupId(strconv.Itoa(int(stat.Uid))); err == nil {
		node.User = u.Username
	}

	// TODO: implement getgrnam() or use https://github.com/kless/osutil
	// if g, nil := user.LookupId(strconv.Itoa(int(stat.Uid))); err == nil {
	// 	node.User = u.Username
	// }

	node.Inode = stat.Ino

	var err error

	switch node.Type {
	case "file":
		node.Size = uint64(stat.Size)
		node.Links = uint64(stat.Nlink)
	case "dir":
		// nothing to do
	case "symlink":
		node.LinkTarget, err = os.Readlink(path)
	case "dev":
		node.Device = stat.Rdev
	case "chardev":
		node.Device = stat.Rdev
	case "fifo":
		// nothing to do
	case "socket":
		// nothing to do
	default:
		panic(fmt.Sprintf("invalid node type %q", node.Type))
	}

	return err
}

func (node *Node) createDevAt(path string) error {
	return syscall.Mknod(path, syscall.S_IFBLK|0600, int(node.Device))
}

func (node *Node) createCharDevAt(path string) error {
	return syscall.Mknod(path, syscall.S_IFCHR|0600, int(node.Device))
}

func (node *Node) createFifoAt(path string) error {
	return syscall.Mkfifo(path, 0600)
}

func (node *Node) isNewer(path string, fi os.FileInfo) bool {
	// if this node has a type other than "file", treat as if content has changed
	if node.Type != "file" {
		debug.Log("node.isNewer", "node %v is newer: not file", path)
		return true
	}

	// if the name or type has changed, this is surely something different
	tpe := nodeTypeFromFileInfo(path, fi)
	if node.Name != fi.Name() || node.Type != tpe {
		debug.Log("node.isNewer", "node %v is newer: name or type changed", path)
		return true
	}

	// collect extended stat
	stat := fi.Sys().(*syscall.Stat_t)

	changeTime := time.Unix(stat.Ctim.Unix())
	inode := stat.Ino
	size := uint64(stat.Size)

	// if timestamps or inodes differ, content has changed
	if node.ModTime != fi.ModTime() ||
		node.ChangeTime != changeTime ||
		node.Inode != inode ||
		node.Size != size {
		debug.Log("node.isNewer", "node %v is newer: timestamp, size or inode changed", path)
		return true
	}

	// otherwise the node is assumed to have the same content
	debug.Log("node.isNewer", "node %v is not newer", path)
	return false
}<|MERGE_RESOLUTION|>--- conflicted
+++ resolved
@@ -11,15 +11,11 @@
 	"github.com/restic/restic/debug"
 )
 
-<<<<<<< HEAD
 func (node *Node) OpenForReading() (*os.File, error) {
 	return os.OpenFile(node.path, os.O_RDONLY|syscall.O_NOATIME, 0)
 }
 
-func (node *Node) fill_extra(path string, fi os.FileInfo) error {
-=======
 func (node *Node) fillExtra(path string, fi os.FileInfo) error {
->>>>>>> ebae4786
 	stat, ok := fi.Sys().(*syscall.Stat_t)
 	if !ok {
 		return nil
