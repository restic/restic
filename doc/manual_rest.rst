Manual
======

Usage help
----------

Usage help is available:

.. code-block:: console

    $ ./restic --help
    restic is a backup program which allows saving multiple revisions of files and
    directories in an encrypted repository stored on different backends.

    Usage:
      restic [command]

    Available Commands:
      backup        Create a new backup of files and/or directories
      cache         Operate on local cache directories
      cat           Print internal objects to stdout
      check         Check the repository for errors
      diff          Show differences between two snapshots
      dump          Print a backed-up file to stdout
      find          Find a file, a directory or restic IDs
      forget        Remove snapshots from the repository
      generate      Generate manual pages and auto-completion files (bash, zsh)
      help          Help about any command
      init          Initialize a new repository
      key           Manage keys (passwords)
      list          List objects in the repository
      ls            List files in a snapshot
      migrate       Apply migrations
      mount         Mount the repository
      prune         Remove unneeded data from the repository
      rebuild-index Build a new index file
      recover       Recover data from the repository
      restore       Extract the data from a snapshot
      self-update   Update the restic binary
      snapshots     List all snapshots
      stats         Scan the repository and show basic statistics
      tag           Modify tags on snapshots
      unlock        Remove locks other processes created
      version       Print version information

    Flags:
<<<<<<< HEAD
          --cacert file                  file to load root certificates from (default: use system certificates)
          --cache-dir string             set the cache directory. (default: use system default cache directory)
          --cleanup-cache                auto remove old cache directories
          --file-read-concurrency uint   set concurrency on file reads. (default: $RESTIC_FILE_READ_CONCURRENCY or 2)
      -h, --help                         help for restic
          --json                         set output mode to JSON for commands that support it
          --key-hint string              key ID of key to try decrypting first (default: $RESTIC_KEY_HINT)
          --limit-download int           limits downloads to a maximum rate in KiB/s. (default: unlimited)
          --limit-upload int             limits uploads to a maximum rate in KiB/s. (default: unlimited)
          --min-packsize uint            set min pack size in MiB. (default: $RESTIC_MIN_PACKSIZE or 4)
          --no-cache                     do not use a local cache
          --no-lock                      do not lock the repo, this allows some operations on read-only repos
      -o, --option key=value             set extended option (key=value, can be specified multiple times)
          --password-command string      specify a shell command to obtain a password (default: $RESTIC_PASSWORD_COMMAND)
      -p, --password-file string         read the repository password from a file (default: $RESTIC_PASSWORD_FILE)
      -q, --quiet                        do not output comprehensive progress report
      -r, --repo string                  repository to backup to or restore from (default: $RESTIC_REPOSITORY)
          --tls-client-cert string       path to a file containing PEM encoded TLS client certificate and private key
      -v, --verbose n                    be verbose (specify --verbose multiple times or level n)
=======
          --cacert file                file to load root certificates from (default: use system certificates)
          --cache-dir directory        set the cache directory. (default: use system default cache directory)
          --cleanup-cache              auto remove old cache directories
      -h, --help                       help for restic
          --json                       set output mode to JSON for commands that support it
          --key-hint key               key ID of key to try decrypting first (default: $RESTIC_KEY_HINT)
          --limit-download int         limits downloads to a maximum rate in KiB/s. (default: unlimited)
          --limit-upload int           limits uploads to a maximum rate in KiB/s. (default: unlimited)
          --no-cache                   do not use a local cache
          --no-lock                    do not lock the repo, this allows some operations on read-only repos
      -o, --option key=value           set extended option (key=value, can be specified multiple times)
          --password-command command   specify a shell command to obtain a password (default: $RESTIC_PASSWORD_COMMAND)
      -p, --password-file file         read the repository password from a file (default: $RESTIC_PASSWORD_FILE)
      -q, --quiet                      do not output comprehensive progress report
      -r, --repo repository            repository to backup to or restore from (default: $RESTIC_REPOSITORY)
          --tls-client-cert file       path to a file containing PEM encoded TLS client certificate and private key
      -v, --verbose n                  be verbose (specify --verbose multiple times or level n)
>>>>>>> 5a7c27dd

    Use "restic [command] --help" for more information about a command.

Similar to programs such as ``git``, restic has a number of
sub-commands. You can see these commands in the listing above. Each
sub-command may have own command-line options, and there is a help
option for each command which lists them, e.g. for the ``backup``
command:

.. code-block:: console

    $ ./restic backup --help
    The "backup" command creates a new snapshot and saves the files and directories
    given as the arguments.

    EXIT STATUS
    ===========

    Exit status is 0 if the command was successful, and non-zero if there was any error.

    Note that some issues such as unreadable or deleted files during backup
    currently doesn't result in a non-zero error exit status.

    Usage:
      restic backup [flags] FILE/DIR [FILE/DIR] ...

    Flags:
      -e, --exclude pattern                        exclude a pattern (can be specified multiple times)
          --exclude-caches                         excludes cache directories that are marked with a CACHEDIR.TAG file. See http://bford.info/cachedir/spec.html for the Cache Directory Tagging Standard
          --exclude-file file                      read exclude patterns from a file (can be specified multiple times)
          --exclude-if-present filename[:header]   takes filename[:header], exclude contents of directories containing filename (except filename itself) if header of that file is as provided (can be specified multiple times)
          --files-from file                        read the files to backup from file (can be combined with file args/can be specified multiple times)
      -f, --force                                  force re-reading the target files/directories (overrides the "parent" flag)
      -h, --help                                   help for backup
      -H, --host hostname                          set the hostname for the snapshot manually. To prevent an expensive rescan use the "parent" flag
          --iexclude pattern                       same as --exclude pattern but ignores the casing of filenames
          --ignore-inode                           ignore inode number changes when checking for modified files
      -x, --one-file-system                        exclude other file systems
          --parent snapshot                        use this parent snapshot (default: last snapshot in the repo that has the same target files/directories)
          --stdin                                  read backup from stdin
          --stdin-filename filename                filename to use when reading from stdin (default "stdin")
          --tag tag                                add a tag for the new snapshot (can be specified multiple times)
          --time time                              time of the backup (ex. '2012-11-01 22:08:41') (default: now)
          --with-atime                             store the atime for all files and directories

    Global Flags:
<<<<<<< HEAD
          --cacert file                  file to load root certificates from (default: use system certificates)
          --cache-dir string             set the cache directory. (default: use system default cache directory)
          --cleanup-cache                auto remove old cache directories
          --file-read-concurrency uint   set concurrency on file reads. (default: $RESTIC_FILE_READ_CONCURRENCY or 2)
          --json                         set output mode to JSON for commands that support it
          --key-hint string              key ID of key to try decrypting first (default: $RESTIC_KEY_HINT)
          --limit-download int           limits downloads to a maximum rate in KiB/s. (default: unlimited)
          --limit-upload int             limits uploads to a maximum rate in KiB/s. (default: unlimited)
          --min-packsize uint            set min pack size in MiB. (default: $RESTIC_MIN_PACKSIZE or 4)
          --no-cache                     do not use a local cache
          --no-lock                      do not lock the repo, this allows some operations on read-only repos
      -o, --option key=value             set extended option (key=value, can be specified multiple times)
          --password-command string      specify a shell command to obtain a password (default: $RESTIC_PASSWORD_COMMAND)
      -p, --password-file string         read the repository password from a file (default: $RESTIC_PASSWORD_FILE)
      -q, --quiet                        do not output comprehensive progress report
      -r, --repo string                  repository to backup to or restore from (default: $RESTIC_REPOSITORY)
          --tls-client-cert string       path to a file containing PEM encoded TLS client certificate and private key
      -v, --verbose n                    be verbose (specify --verbose multiple times or level n)
=======
          --cacert file                file to load root certificates from (default: use system certificates)
          --cache-dir directory        set the cache directory. (default: use system default cache directory)
          --cleanup-cache              auto remove old cache directories
          --json                       set output mode to JSON for commands that support it
          --key-hint key               key ID of key to try decrypting first (default: $RESTIC_KEY_HINT)
          --limit-download int         limits downloads to a maximum rate in KiB/s. (default: unlimited)
          --limit-upload int           limits uploads to a maximum rate in KiB/s. (default: unlimited)
          --no-cache                   do not use a local cache
          --no-lock                    do not lock the repo, this allows some operations on read-only repos
      -o, --option key=value           set extended option (key=value, can be specified multiple times)
          --password-command command   specify a shell command to obtain a password (default: $RESTIC_PASSWORD_COMMAND)
      -p, --password-file file         read the repository password from a file (default: $RESTIC_PASSWORD_FILE)
      -q, --quiet                      do not output comprehensive progress report
      -r, --repo repository            repository to backup to or restore from (default: $RESTIC_REPOSITORY)
          --tls-client-cert file       path to a file containing PEM encoded TLS client certificate and private key
      -v, --verbose n                  be verbose (specify --verbose multiple times or level n)
>>>>>>> 5a7c27dd

Subcommand that support showing progress information such as ``backup``,
``check`` and ``prune`` will do so unless the quiet flag ``-q`` or
``--quiet`` is set. When running from a non-interactive console progress
reporting will be limited to once every 10 seconds to not fill your
logs. Use ``backup`` with the quiet flag ``-q`` or ``--quiet`` to skip
the initial scan of the source directory, this may shorten the backup
time needed for large directories.

Additionally on Unix systems if ``restic`` receives a SIGUSR1 signal the
current progress will be written to the standard output so you can check up
on the status at will.

Manage tags
-----------

Managing tags on snapshots is done with the ``tag`` command. The
existing set of tags can be replaced completely, tags can be added or
removed. The result is directly visible in the ``snapshots`` command.

Let's say we want to tag snapshot ``590c8fc8`` with the tags ``NL`` and
``CH`` and remove all other tags that may be present, the following
command does that:

.. code-block:: console

    $ restic -r /srv/restic-repo tag --set NL --set CH 590c8fc8
    create exclusive lock for repository
    modified tags on 1 snapshots

Note the snapshot ID has changed, so between each change we need to look
up the new ID of the snapshot. But there is an even better way, the
``tag`` command accepts ``--tag`` for a filter, so we can filter
snapshots based on the tag we just added.

So we can add and remove tags incrementally like this:

.. code-block:: console

    $ restic -r /srv/restic-repo tag --tag NL --remove CH
    create exclusive lock for repository
    modified tags on 1 snapshots

    $ restic -r /srv/restic-repo tag --tag NL --add UK
    create exclusive lock for repository
    modified tags on 1 snapshots

    $ restic -r /srv/restic-repo tag --tag NL --remove NL
    create exclusive lock for repository
    modified tags on 1 snapshots

    $ restic -r /srv/restic-repo tag --tag NL --add SOMETHING
    no snapshots were modified

Under the hood
--------------

Browse repository objects
~~~~~~~~~~~~~~~~~~~~~~~~~

Internally, a repository stores data of several different types
described in the `design
documentation <https://github.com/restic/restic/blob/master/doc/design.rst>`__.
You can ``list`` objects such as blobs, packs, index, snapshots, keys or
locks with the following command:

.. code-block:: console

    $ restic -r /srv/restic-repo list snapshots
    d369ccc7d126594950bf74f0a348d5d98d9e99f3215082eb69bf02dc9b3e464c

The ``find`` command searches for a given
`pattern <https://golang.org/pkg/path/filepath/#Match>`__ in the
repository.

.. code-block:: console

    $ restic -r backup find test.txt
    debug log file restic.log
    debug enabled
    enter password for repository:
    found 1 matching entries in snapshot 196bc5760c909a7681647949e80e5448e276521489558525680acf1bd428af36
      -rw-r--r--   501    20      5 2015-08-26 14:09:57 +0200 CEST path/to/test.txt

The ``cat`` command allows you to display the JSON representation of the
objects or their raw content.

.. code-block:: console

    $ restic -r /srv/restic-repo cat snapshot d369ccc7d126594950bf74f0a348d5d98d9e99f3215082eb69bf02dc9b3e464c
    enter password for repository:
    {
      "time": "2015-08-12T12:52:44.091448856+02:00",
      "tree": "05cec17e8d3349f402576d02576a2971fc0d9f9776ce2f441c7010849c4ff5af",
      "paths": [
        "/home/user/work"
      ],
      "hostname": "kasimir",
      "username": "username",
      "uid": 501,
      "gid": 20
    }

Metadata handling
~~~~~~~~~~~~~~~~~

Restic saves and restores most default attributes, including extended attributes like ACLs.
Sparse files are not handled in a special way yet, and aren't restored.

The following metadata is handled by restic:

- Name
- Type
- Mode
- ModTime
- AccessTime
- ChangeTime
- UID
- GID
- User
- Group
- Inode
- Size
- Links
- LinkTarget
- Device
- Content
- Subtree
- ExtendedAttributes


Getting information about repository data
~~~~~~~~~~~~~~~~~~~~~~~~~~~~~~~~~~~~~~~~~

Use the ``stats`` command to count up stats about the data in the repository.
There are different counting modes available using the ``--mode`` flag,
depending on what you want to calculate. The default is the restore size, or
the size required to restore the files:

-  ``restore-size`` (default) counts the size of the restored files.
-  ``files-by-contents`` counts the total size of unique files as given by their
   contents. This can be useful since a file is considered unique only if it has
   unique contents. Keep in mind that a small change to a large file (even when the
   file name/path hasn't changed) will cause them to look like different files, thus
   essentially causing the whole size of the file to be counted twice.
-  ``raw-data`` counts the size of the blobs in the repository, regardless of how many
   files reference them. This tells you how much restic has reduced all your original
   data down to (either for a single snapshot or across all your backups), and compared
   to the size given by the restore-size mode, can tell you how much deduplication is
   helping you.
-  ``blobs-per-file`` is kind of a mix between files-by-contents and raw-data modes;
   it is useful for knowing how much value your backup is providing you in terms of unique
   data stored by file. Like files-by-contents, it is resilient to file renames/moves.
   Unlike files-by-contents, it does not balloon to high values when large files have
   small edits, as long as the file path stayed the same. Unlike raw-data, this mode
   DOES consider how many files point to each blob such that the more files a blob is
   referenced by, the more it counts toward the size.

For example, to calculate how much space would be
required to restore the latest snapshot (from any host that made it):

.. code-block:: console

    $ restic stats latest
    password is correct
    Total File Count:   10538
          Total Size:   37.824 GiB

If multiple hosts are backing up to the repository, the latest snapshot may not
be the one you want. You can specify the latest snapshot from only a specific
host by using the ``--host`` flag:

.. code-block:: console

    $ restic stats --host myserver latest
    password is correct
    Total File Count:   21766
          Total Size:   481.783 GiB

There we see that it would take 482 GiB of disk space to restore the latest
snapshot from "myserver".

But how much space does that snapshot take on disk? In other words, how much
has restic's deduplication helped? We can check:

.. code-block:: console

    $ restic stats --host myserver --mode raw-data latest
    password is correct
    Total Blob Count:   340847
          Total Size:   458.663 GiB

Comparing this size to the previous command, we see that restic has saved
about 23 GiB of space with deduplication.

Which mode you use depends on your exact use case. Some modes are more useful
across all snapshots, while others make more sense on just a single snapshot,
depending on what you're trying to calculate.


Scripting
---------

Restic supports the output of some commands in JSON format, the JSON
data can then be processed by other programs (e.g.
`jq <https://stedolan.github.io/jq/>`__). The following example
lists all snapshots as JSON and uses ``jq`` to pretty-print the result:

.. code-block:: console

    $ restic -r /srv/restic-repo snapshots --json | jq .
    [
      {
        "time": "2017-03-11T09:57:43.26630619+01:00",
        "tree": "bf25241679533df554fc0fd0ae6dbb9dcf1859a13f2bc9dd4543c354eff6c464",
        "paths": [
          "/home/work/doc"
        ],
        "hostname": "kasimir",
        "username": "fd0",
        "uid": 1000,
        "gid": 100,
        "id": "bbeed6d28159aa384d1ccc6fa0b540644b1b9599b162d2972acda86b1b80f89e"
      },
      {
        "time": "2017-03-11T09:58:57.541446938+01:00",
        "tree": "7f8c95d3420baaac28dc51609796ae0e0ecfb4862b609a9f38ffaf7ae2d758da",
        "paths": [
          "/home/user/shared"
        ],
        "hostname": "kasimir",
        "username": "fd0",
        "uid": 1000,
        "gid": 100,
        "id": "b157d91c16f0ba56801ece3a708dfc53791fe2a97e827090d6ed9a69a6ebdca0"
      }
    ]

Temporary files
---------------

During some operations (e.g. ``backup`` and ``prune``) restic uses
temporary files to store data. These files will, by default, be saved to
the system's temporary directory, on Linux this is usually located in
``/tmp/``. The environment variable ``TMPDIR`` can be used to specify a
different directory, e.g. to use the directory ``/var/tmp/restic-tmp``
instead of the default, set the environment variable like this:

.. code-block:: console

    $ export TMPDIR=/var/tmp/restic-tmp
    $ restic -r /srv/restic-repo backup ~/work



Caching
-------

Restic keeps a cache with some files from the repository on the local machine.
This allows faster operations, since meta data does not need to be loaded from
a remote repository. The cache is automatically created, usually in an
OS-specific cache folder:

 * Linux/other: ``~/.cache/restic`` (or ``$XDG_CACHE_HOME/restic``)
 * macOS: ``~/Library/Caches/restic``
 * Windows: ``%LOCALAPPDATA%/restic``

The command line parameter ``--cache-dir`` or the environment variable
``$RESTIC_CACHE_DIR`` can be used to override the default cache location.  The
parameter ``--no-cache`` disables the cache entirely. In this case, all data
is loaded from the repo.

The cache is ephemeral: When a file cannot be read from the cache, it is loaded
from the repository.

Within the cache directory, there's a sub directory for each repository the
cache was used with. Restic updates the timestamps of a repo directory each
time it is used, so by looking at the timestamps of the sub directories of the
cache directory it can decide which sub directories are old and probably not
needed any more. You can either remove these directories manually, or run a
restic command with the ``--cleanup-cache`` flag.<|MERGE_RESOLUTION|>--- conflicted
+++ resolved
@@ -44,35 +44,16 @@
       version       Print version information
 
     Flags:
-<<<<<<< HEAD
-          --cacert file                  file to load root certificates from (default: use system certificates)
-          --cache-dir string             set the cache directory. (default: use system default cache directory)
-          --cleanup-cache                auto remove old cache directories
-          --file-read-concurrency uint   set concurrency on file reads. (default: $RESTIC_FILE_READ_CONCURRENCY or 2)
-      -h, --help                         help for restic
-          --json                         set output mode to JSON for commands that support it
-          --key-hint string              key ID of key to try decrypting first (default: $RESTIC_KEY_HINT)
-          --limit-download int           limits downloads to a maximum rate in KiB/s. (default: unlimited)
-          --limit-upload int             limits uploads to a maximum rate in KiB/s. (default: unlimited)
-          --min-packsize uint            set min pack size in MiB. (default: $RESTIC_MIN_PACKSIZE or 4)
-          --no-cache                     do not use a local cache
-          --no-lock                      do not lock the repo, this allows some operations on read-only repos
-      -o, --option key=value             set extended option (key=value, can be specified multiple times)
-          --password-command string      specify a shell command to obtain a password (default: $RESTIC_PASSWORD_COMMAND)
-      -p, --password-file string         read the repository password from a file (default: $RESTIC_PASSWORD_FILE)
-      -q, --quiet                        do not output comprehensive progress report
-      -r, --repo string                  repository to backup to or restore from (default: $RESTIC_REPOSITORY)
-          --tls-client-cert string       path to a file containing PEM encoded TLS client certificate and private key
-      -v, --verbose n                    be verbose (specify --verbose multiple times or level n)
-=======
           --cacert file                file to load root certificates from (default: use system certificates)
           --cache-dir directory        set the cache directory. (default: use system default cache directory)
           --cleanup-cache              auto remove old cache directories
+          --file-read-concurrency uint   set concurrency on file reads. (default: $RESTIC_FILE_READ_CONCURRENCY or 2)          
       -h, --help                       help for restic
           --json                       set output mode to JSON for commands that support it
           --key-hint key               key ID of key to try decrypting first (default: $RESTIC_KEY_HINT)
           --limit-download int         limits downloads to a maximum rate in KiB/s. (default: unlimited)
           --limit-upload int           limits uploads to a maximum rate in KiB/s. (default: unlimited)
+          --min-packsize uint            set min pack size in MiB. (default: $RESTIC_MIN_PACKSIZE or 4)          
           --no-cache                   do not use a local cache
           --no-lock                    do not lock the repo, this allows some operations on read-only repos
       -o, --option key=value           set extended option (key=value, can be specified multiple times)
@@ -82,7 +63,6 @@
       -r, --repo repository            repository to backup to or restore from (default: $RESTIC_REPOSITORY)
           --tls-client-cert file       path to a file containing PEM encoded TLS client certificate and private key
       -v, --verbose n                  be verbose (specify --verbose multiple times or level n)
->>>>>>> 5a7c27dd
 
     Use "restic [command] --help" for more information about a command.
 
@@ -129,33 +109,15 @@
           --with-atime                             store the atime for all files and directories
 
     Global Flags:
-<<<<<<< HEAD
-          --cacert file                  file to load root certificates from (default: use system certificates)
-          --cache-dir string             set the cache directory. (default: use system default cache directory)
-          --cleanup-cache                auto remove old cache directories
-          --file-read-concurrency uint   set concurrency on file reads. (default: $RESTIC_FILE_READ_CONCURRENCY or 2)
-          --json                         set output mode to JSON for commands that support it
-          --key-hint string              key ID of key to try decrypting first (default: $RESTIC_KEY_HINT)
-          --limit-download int           limits downloads to a maximum rate in KiB/s. (default: unlimited)
-          --limit-upload int             limits uploads to a maximum rate in KiB/s. (default: unlimited)
-          --min-packsize uint            set min pack size in MiB. (default: $RESTIC_MIN_PACKSIZE or 4)
-          --no-cache                     do not use a local cache
-          --no-lock                      do not lock the repo, this allows some operations on read-only repos
-      -o, --option key=value             set extended option (key=value, can be specified multiple times)
-          --password-command string      specify a shell command to obtain a password (default: $RESTIC_PASSWORD_COMMAND)
-      -p, --password-file string         read the repository password from a file (default: $RESTIC_PASSWORD_FILE)
-      -q, --quiet                        do not output comprehensive progress report
-      -r, --repo string                  repository to backup to or restore from (default: $RESTIC_REPOSITORY)
-          --tls-client-cert string       path to a file containing PEM encoded TLS client certificate and private key
-      -v, --verbose n                    be verbose (specify --verbose multiple times or level n)
-=======
           --cacert file                file to load root certificates from (default: use system certificates)
           --cache-dir directory        set the cache directory. (default: use system default cache directory)
           --cleanup-cache              auto remove old cache directories
+          --file-read-concurrency uint   set concurrency on file reads. (default: $RESTIC_FILE_READ_CONCURRENCY or 2)          
           --json                       set output mode to JSON for commands that support it
           --key-hint key               key ID of key to try decrypting first (default: $RESTIC_KEY_HINT)
           --limit-download int         limits downloads to a maximum rate in KiB/s. (default: unlimited)
           --limit-upload int           limits uploads to a maximum rate in KiB/s. (default: unlimited)
+          --min-packsize uint            set min pack size in MiB. (default: $RESTIC_MIN_PACKSIZE or 4)          
           --no-cache                   do not use a local cache
           --no-lock                    do not lock the repo, this allows some operations on read-only repos
       -o, --option key=value           set extended option (key=value, can be specified multiple times)
@@ -165,7 +127,6 @@
       -r, --repo repository            repository to backup to or restore from (default: $RESTIC_REPOSITORY)
           --tls-client-cert file       path to a file containing PEM encoded TLS client certificate and private key
       -v, --verbose n                  be verbose (specify --verbose multiple times or level n)
->>>>>>> 5a7c27dd
 
 Subcommand that support showing progress information such as ``backup``,
 ``check`` and ``prune`` will do so unless the quiet flag ``-q`` or
