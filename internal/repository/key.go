package repository

import (
	"context"
	"encoding/json"
	"fmt"
	"os"
	"os/user"
	"time"

	"github.com/restic/restic/internal/errors"
	"github.com/restic/restic/internal/restic"

	"github.com/restic/restic/internal/backend"
	"github.com/restic/restic/internal/crypto"
	"github.com/restic/restic/internal/debug"
)

var (
	// ErrNoKeyFound is returned when no key for the repository could be decrypted.
	ErrNoKeyFound = errors.New("wrong password or no key found")

	// ErrMaxKeysReached is returned when the maximum number of keys was checked and no key could be found.
	ErrMaxKeysReached = errors.Fatal("maximum number of keys reached")
)

// Key represents an encrypted master key for a repository.
type Key struct {
	Created  time.Time `json:"created"`
	Username string    `json:"username"`
	Hostname string    `json:"hostname"`

	KDF  string `json:"kdf"`
	N    int    `json:"N"`
	R    int    `json:"r"`
	P    int    `json:"p"`
	Salt []byte `json:"salt"`
	Data []byte `json:"data"`

	user   *crypto.Key
	master *crypto.Key

	id restic.ID
}

// Params tracks the parameters used for the KDF. If not set, it will be
// calibrated on the first run of AddKey().
var Params *crypto.Params

var (
	// KDFTimeout specifies the maximum runtime for the KDF.
	KDFTimeout = 500 * time.Millisecond

	// KDFMemory limits the memory the KDF is allowed to use.
	KDFMemory = 60
)

// createMasterKey creates a new master key in the given backend and encrypts
// it with the password.
func createMasterKey(ctx context.Context, s *Repository, password string) (*Key, error) {
	return AddKey(ctx, s, password, "", "", nil)
}

// OpenKey tries do decrypt the key specified by name with the given password.
func OpenKey(ctx context.Context, s *Repository, id restic.ID, password string) (*Key, error) {
	k, err := LoadKey(ctx, s, id)
	if err != nil {
		debug.Log("LoadKey(%v) returned error %v", id.String(), err)
		return nil, err
	}

	// check KDF
	if k.KDF != "scrypt" {
		return nil, errors.New("only supported KDF is scrypt()")
	}

	// derive user key
	params := crypto.Params{
		N: k.N,
		R: k.R,
		P: k.P,
	}
	k.user, err = crypto.KDF(params, k.Salt, password)
	if err != nil {
		return nil, errors.Wrap(err, "crypto.KDF")
	}

	// decrypt master keys
	nonce, ciphertext := k.Data[:k.user.NonceSize()], k.Data[k.user.NonceSize():]
	buf, err := k.user.Open(nil, nonce, ciphertext, nil)
	if err != nil {
		return nil, err
	}

	// restore json
	k.master = &crypto.Key{}
	err = json.Unmarshal(buf, k.master)
	if err != nil {
		debug.Log("Unmarshal() returned error %v", err)
		return nil, errors.Wrap(err, "Unmarshal")
	}
	k.id = id

	if !k.Valid() {
		return nil, errors.New("Invalid key for repository")
	}

	return k, nil
}

// SearchKey tries to decrypt at most maxKeys keys in the backend with the
// given password. If none could be found, ErrNoKeyFound is returned. When
// maxKeys is reached, ErrMaxKeysReached is returned. When setting maxKeys to
// zero, all keys in the repo are checked.
func SearchKey(ctx context.Context, s *Repository, password string, maxKeys int, keyHint string) (k *Key, err error) {
	checked := 0

	if len(keyHint) > 0 {
		id, err := restic.Find(ctx, s.Backend(), restic.KeyFile, keyHint)

		if err == nil {
			key, err := OpenKey(ctx, s, id, password)

			if err == nil {
				debug.Log("successfully opened hinted key %v", id)
				return key, nil
			}

			debug.Log("could not open hinted key %v", id)
		} else {
			debug.Log("Could not find hinted key %v", keyHint)
		}
	}

	listCtx, cancel := context.WithCancel(ctx)
	defer cancel()

	// try at most maxKeys keys in repo
<<<<<<< HEAD
	err = s.Backend().List(listCtx, restic.KeyFile, func(fi restic.FileInfo) error {
=======
	err = s.List(listCtx, restic.KeyFile, func(id restic.ID, size int64) error {
>>>>>>> 7d4b7ad9
		checked++
		if maxKeys > 0 && checked > maxKeys {
			return ErrMaxKeysReached
		}

		debug.Log("trying key %q", id.String())
		key, err := OpenKey(ctx, s, id, password)
		if err != nil {
			debug.Log("key %v returned error %v", id.String(), err)

			// ErrUnauthenticated means the password is wrong, try the next key
			if errors.Is(err, crypto.ErrUnauthenticated) {
				return nil
			}

			return err
		}

		debug.Log("successfully opened key %v", id.String())
		k = key
		cancel()
		return nil
	})

	if err == context.Canceled {
		err = nil
	}

	if err != nil {
		return nil, err
	}

	if k == nil {
		return nil, ErrNoKeyFound
	}

	return k, nil
}

// LoadKey loads a key from the backend.
func LoadKey(ctx context.Context, s *Repository, id restic.ID) (k *Key, err error) {
	h := restic.Handle{Type: restic.KeyFile, Name: id.String()}
	data, err := backend.LoadAll(ctx, nil, s.be, h)
	if err != nil {
		return nil, err
	}

	k = &Key{}
	err = json.Unmarshal(data, k)
	if err != nil {
		return nil, errors.Wrap(err, "Unmarshal")
	}

	return k, nil
}

// AddKey adds a new key to an already existing repository.
func AddKey(ctx context.Context, s *Repository, password, username, hostname string, template *crypto.Key) (*Key, error) {
	// make sure we have valid KDF parameters
	if Params == nil {
		p, err := crypto.Calibrate(KDFTimeout, KDFMemory)
		if err != nil {
			return nil, errors.Wrap(err, "Calibrate")
		}

		Params = &p
		debug.Log("calibrated KDF parameters are %v", p)
	}

	// fill meta data about key
	newkey := &Key{
		Created:  time.Now(),
		Username: username,
		Hostname: hostname,

		KDF: "scrypt",
		N:   Params.N,
		R:   Params.R,
		P:   Params.P,
	}

	if newkey.Hostname == "" {
		newkey.Hostname, _ = os.Hostname()
	}

	if newkey.Username == "" {
		usr, err := user.Current()
		if err == nil {
			newkey.Username = usr.Username
		}
	}

	// generate random salt
	var err error
	newkey.Salt, err = crypto.NewSalt()
	if err != nil {
		panic("unable to read enough random bytes for salt: " + err.Error())
	}

	// call KDF to derive user key
	newkey.user, err = crypto.KDF(*Params, newkey.Salt, password)
	if err != nil {
		return nil, err
	}

	if template == nil {
		// generate new random master keys
		newkey.master = crypto.NewRandomKey()
	} else {
		// copy master keys from old key
		newkey.master = template
	}

	// encrypt master keys (as json) with user key
	buf, err := json.Marshal(newkey.master)
	if err != nil {
		return nil, errors.Wrap(err, "Marshal")
	}

	nonce := crypto.NewRandomNonce()
	ciphertext := make([]byte, 0, crypto.CiphertextLength(len(buf)))
	ciphertext = append(ciphertext, nonce...)
	ciphertext = newkey.user.Seal(ciphertext, nonce, buf, nil)
	newkey.Data = ciphertext

	// dump as json
	buf, err = json.Marshal(newkey)
	if err != nil {
		return nil, errors.Wrap(err, "Marshal")
	}

	id := restic.Hash(buf)
	// store in repository and return
	h := restic.Handle{
		Type: restic.KeyFile,
		Name: id.String(),
	}

	err = s.be.Save(ctx, h, restic.NewByteReader(buf, s.be.Hasher()))
	if err != nil {
		return nil, err
	}

	newkey.id = id

	return newkey, nil
}

func (k *Key) String() string {
	if k == nil {
		return "<Key nil>"
	}
	return fmt.Sprintf("<Key of %s@%s, created on %s>", k.Username, k.Hostname, k.Created)
}

// ID returns an identifier for the key.
func (k Key) ID() restic.ID {
	return k.id
}

// Valid tests whether the mac and encryption keys are valid (i.e. not zero)
func (k *Key) Valid() bool {
	return k.user.Valid() && k.master.Valid()
}<|MERGE_RESOLUTION|>--- conflicted
+++ resolved
@@ -136,11 +136,7 @@
 	defer cancel()
 
 	// try at most maxKeys keys in repo
-<<<<<<< HEAD
-	err = s.Backend().List(listCtx, restic.KeyFile, func(fi restic.FileInfo) error {
-=======
 	err = s.List(listCtx, restic.KeyFile, func(id restic.ID, size int64) error {
->>>>>>> 7d4b7ad9
 		checked++
 		if maxKeys > 0 && checked > maxKeys {
 			return ErrMaxKeysReached
