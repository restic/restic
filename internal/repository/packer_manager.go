--- conflicted
+++ resolved
@@ -4,7 +4,6 @@
 	"bufio"
 	"context"
 	"io"
-	"io/ioutil"
 	"os"
 	"runtime"
 	"sync"
@@ -83,7 +82,6 @@
 	// save ciphertext
 	// Add only appends bytes in memory to avoid being a scaling bottleneck
 	size, err := packer.Add(t, id, ciphertext, uncompressedLength)
-<<<<<<< HEAD
 	if err != nil {
 		return 0, err
 	}
@@ -111,42 +109,10 @@
 func (r *packerManager) newPacker() (packer *Packer, err error) {
 	debug.Log("create new pack")
 	tmpfile, err := fs.TempFile("", "restic-temp-pack-")
-=======
->>>>>>> 7d4b7ad9
-	if err != nil {
-		return 0, err
-	}
-
-<<<<<<< HEAD
-=======
-	// if the pack and header is not full enough, put back to the list
-	if packer.Size() < r.packSize && !packer.HeaderFull() {
-		debug.Log("pack is not full enough (%d bytes)", packer.Size())
-		return size, nil
-	}
-	// forget full packer
-	r.packer = nil
-
-	// call while holding lock to prevent findPacker from creating new packers if the uploaders are busy
-	// else write the pack to the backend
-	err = r.queueFn(ctx, t, packer)
-	if err != nil {
-		return 0, err
-	}
-
-	return size + packer.HeaderOverhead(), nil
-}
-
-// findPacker returns a packer for a new blob of size bytes. Either a new one is
-// created or one is returned that already has some blobs.
-func (r *packerManager) newPacker() (packer *Packer, err error) {
-	debug.Log("create new pack")
-	tmpfile, err := fs.TempFile("", "restic-temp-pack-")
 	if err != nil {
 		return nil, errors.WithStack(err)
 	}
 
->>>>>>> 7d4b7ad9
 	bufWr := bufio.NewWriter(tmpfile)
 	p := pack.NewPacker(r.key, bufWr)
 	packer = &Packer{
@@ -184,22 +150,13 @@
 	}
 
 	hr := hashing.NewReader(rd, sha256.New())
-<<<<<<< HEAD
-	_, err = io.Copy(ioutil.Discard, hr)
-=======
 	_, err = io.Copy(io.Discard, hr)
->>>>>>> 7d4b7ad9
 	if err != nil {
 		return err
 	}
 
 	id := restic.IDFromHash(hr.Sum(nil))
-<<<<<<< HEAD
-	h := restic.Handle{Type: restic.PackFile, Name: id.String(),
-		ContainedBlobType: t}
-=======
 	h := restic.Handle{Type: restic.PackFile, Name: id.String(), ContainedBlobType: t}
->>>>>>> 7d4b7ad9
 	var beHash []byte
 	if beHr != nil {
 		beHash = beHr.Sum(nil)
@@ -226,11 +183,7 @@
 	if runtime.GOOS != "windows" {
 		err = fs.RemoveIfExists(p.tmpfile.Name())
 		if err != nil {
-<<<<<<< HEAD
-			return errors.Wrap(err, "Remove")
-=======
 			return errors.WithStack(err)
->>>>>>> 7d4b7ad9
 		}
 	}
 
