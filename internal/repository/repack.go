--- conflicted
+++ resolved
@@ -12,15 +12,12 @@
 	"golang.org/x/sync/errgroup"
 )
 
-<<<<<<< HEAD
-=======
 type repackBlobSet interface {
 	Has(bh restic.BlobHandle) bool
 	Delete(bh restic.BlobHandle)
 	Len() int
 }
 
->>>>>>> 7d4b7ad9
 // Repack takes a list of packs together with a list of blobs contained in
 // these packs. Each pack is loaded and the blobs listed in keepBlobs is saved
 // into a new pack. Returned is the list of obsolete packs which can then
@@ -28,17 +25,12 @@
 //
 // The map keepBlobs is modified by Repack, it is used to keep track of which
 // blobs have been processed.
-<<<<<<< HEAD
-func Repack(ctx context.Context, repo restic.Repository, dstRepo restic.Repository, packs restic.IDSet, keepBlobs restic.BlobSet, p *progress.Counter) (obsoletePacks restic.IDSet, err error) {
-	debug.Log("repacking %d packs while keeping %d blobs", len(packs), len(keepBlobs))
-=======
 func Repack(ctx context.Context, repo restic.Repository, dstRepo restic.Repository, packs restic.IDSet, keepBlobs repackBlobSet, p *progress.Counter) (obsoletePacks restic.IDSet, err error) {
 	debug.Log("repacking %d packs while keeping %d blobs", len(packs), keepBlobs.Len())
 
 	if repo == dstRepo && dstRepo.Connections() < 2 {
 		return nil, errors.Fatal("repack step requires a backend connection limit of at least two")
 	}
->>>>>>> 7d4b7ad9
 
 	if repo == dstRepo && dstRepo.Backend().Connections() < 2 {
 		return nil, errors.Fatal("repack step requires a backend connection limit of at least two")
@@ -59,11 +51,7 @@
 	return obsoletePacks, nil
 }
 
-<<<<<<< HEAD
-func repack(ctx context.Context, repo restic.Repository, dstRepo restic.Repository, packs restic.IDSet, keepBlobs restic.BlobSet, p *progress.Counter) (obsoletePacks restic.IDSet, err error) {
-=======
 func repack(ctx context.Context, repo restic.Repository, dstRepo restic.Repository, packs restic.IDSet, keepBlobs repackBlobSet, p *progress.Counter) (obsoletePacks restic.IDSet, err error) {
->>>>>>> 7d4b7ad9
 	wg, wgCtx := errgroup.WithContext(ctx)
 
 	var keepMutex sync.Mutex
@@ -136,13 +124,10 @@
 	// as packs are streamed the concurrency is limited by IO
 	// reduce by one to ensure that uploading is always possible
 	repackWorkerCount := int(repo.Connections() - 1)
-<<<<<<< HEAD
-=======
 	if repo != dstRepo {
 		// no need to share the upload and download connections for different repositories
 		repackWorkerCount = int(repo.Connections())
 	}
->>>>>>> 7d4b7ad9
 	for i := 0; i < repackWorkerCount; i++ {
 		wg.Go(worker)
 	}
