--- conflicted
+++ resolved
@@ -223,12 +223,7 @@
 }
 
 func testRepack(t *testing.T, version uint) {
-<<<<<<< HEAD
-	repo, cleanup := repository.TestRepositoryWithVersion(t, version)
-	defer cleanup()
-=======
 	repo := repository.TestRepositoryWithVersion(t, version)
->>>>>>> 7d4b7ad9
 
 	seed := time.Now().UnixNano()
 	rand.Seed(seed)
@@ -297,13 +292,6 @@
 	repository.TestAllVersions(t, testRepackCopy)
 }
 
-<<<<<<< HEAD
-func testRepackCopy(t *testing.T, version uint) {
-	repo, cleanup := repository.TestRepositoryWithVersion(t, version)
-	defer cleanup()
-	dstRepo, dstCleanup := repository.TestRepositoryWithVersion(t, version)
-	defer dstCleanup()
-=======
 type oneConnectionRepo struct {
 	restic.Repository
 }
@@ -319,7 +307,6 @@
 	// test with minimal possible connection count
 	repoWrapped := &oneConnectionRepo{repo}
 	dstRepoWrapped := &oneConnectionRepo{dstRepo}
->>>>>>> 7d4b7ad9
 
 	seed := time.Now().UnixNano()
 	rand.Seed(seed)
@@ -331,11 +318,7 @@
 	_, keepBlobs := selectBlobs(t, repo, 0.2)
 	copyPacks := findPacksForBlobs(t, repo, keepBlobs)
 
-<<<<<<< HEAD
-	_, err := repository.Repack(context.TODO(), repo, dstRepo, copyPacks, keepBlobs, nil)
-=======
 	_, err := repository.Repack(context.TODO(), repoWrapped, dstRepoWrapped, copyPacks, keepBlobs, nil)
->>>>>>> 7d4b7ad9
 	if err != nil {
 		t.Fatal(err)
 	}
@@ -363,12 +346,7 @@
 }
 
 func testRepackWrongBlob(t *testing.T, version uint) {
-<<<<<<< HEAD
-	repo, cleanup := repository.TestRepositoryWithVersion(t, version)
-	defer cleanup()
-=======
 	repo := repository.TestRepositoryWithVersion(t, version)
->>>>>>> 7d4b7ad9
 
 	seed := time.Now().UnixNano()
 	rand.Seed(seed)
@@ -393,12 +371,7 @@
 }
 
 func testRepackBlobFallback(t *testing.T, version uint) {
-<<<<<<< HEAD
-	repo, cleanup := repository.TestRepositoryWithVersion(t, version)
-	defer cleanup()
-=======
 	repo := repository.TestRepositoryWithVersion(t, version)
->>>>>>> 7d4b7ad9
 
 	seed := time.Now().UnixNano()
 	rand.Seed(seed)
