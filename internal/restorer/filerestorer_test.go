package restorer

import (
	"bytes"
	"context"
	"fmt"
	"io"
	"os"
	"testing"

	"github.com/restic/restic/internal/crypto"
	"github.com/restic/restic/internal/errors"
	"github.com/restic/restic/internal/repository"
	"github.com/restic/restic/internal/restic"
	rtest "github.com/restic/restic/internal/test"
)

type TestBlob struct {
	data string
	pack string
}

type TestFile struct {
	name  string
	blobs []TestBlob
}

type TestRepo struct {
	key *crypto.Key

	// pack names and ids
	packsNameToID map[string]restic.ID
	packsIDToName map[restic.ID]string
	packsIDToData map[restic.ID][]byte

	// blobs and files
	blobs              map[restic.ID][]restic.PackedBlob
	files              []*fileInfo
	filesPathToContent map[string]string

	//
	loader repository.BackendLoadFn
}

func (i *TestRepo) Lookup(bh restic.BlobHandle) []restic.PackedBlob {
	packs := i.blobs[bh.ID]
	return packs
}

func (i *TestRepo) fileContent(file *fileInfo) string {
	return i.filesPathToContent[file.location]
}

func newTestRepo(content []TestFile) *TestRepo {
	type Pack struct {
		name  string
		data  []byte
		blobs map[restic.ID]restic.Blob
	}
	packs := make(map[string]Pack)

	key := crypto.NewRandomKey()
	seal := func(data []byte) []byte {
		ciphertext := crypto.NewBlobBuffer(len(data))
		ciphertext = ciphertext[:0] // truncate the slice
		nonce := crypto.NewRandomNonce()
		ciphertext = append(ciphertext, nonce...)
		return key.Seal(ciphertext, nonce, data, nil)
	}

	filesPathToContent := make(map[string]string)

	for _, file := range content {
		var content string
		for _, blob := range file.blobs {
			content += blob.data

			// get the pack, create as necessary
			var pack Pack
			var found bool
			if pack, found = packs[blob.pack]; !found {
				pack = Pack{name: blob.pack, blobs: make(map[restic.ID]restic.Blob)}
			}

			// calculate blob id and add to the pack as necessary
			blobID := restic.Hash([]byte(blob.data))
			if _, found := pack.blobs[blobID]; !found {
				blobData := seal([]byte(blob.data))
				pack.blobs[blobID] = restic.Blob{
					BlobHandle: restic.BlobHandle{
						Type: restic.DataBlob,
						ID:   blobID,
					},
					Length: uint(len(blobData)),
					Offset: uint(len(pack.data)),
				}
				pack.data = append(pack.data, blobData...)
			}

			packs[blob.pack] = pack
		}
		filesPathToContent[file.name] = content
	}

	blobs := make(map[restic.ID][]restic.PackedBlob)
	packsIDToName := make(map[restic.ID]string)
	packsIDToData := make(map[restic.ID][]byte)
	packsNameToID := make(map[string]restic.ID)

	for _, pack := range packs {
		packID := restic.Hash(pack.data)
		packsIDToName[packID] = pack.name
		packsIDToData[packID] = pack.data
		packsNameToID[pack.name] = packID
		for blobID, blob := range pack.blobs {
			blobs[blobID] = append(blobs[blobID], restic.PackedBlob{Blob: blob, PackID: packID})
		}
	}

	var files []*fileInfo
	for _, file := range content {
		content := restic.IDs{}
		for _, blob := range file.blobs {
			content = append(content, restic.Hash([]byte(blob.data)))
		}
		files = append(files, &fileInfo{location: file.name, blobs: content})
	}

	repo := &TestRepo{
		key:                key,
		packsIDToName:      packsIDToName,
		packsIDToData:      packsIDToData,
		packsNameToID:      packsNameToID,
		blobs:              blobs,
		files:              files,
		filesPathToContent: filesPathToContent,
	}
	repo.loader = func(ctx context.Context, h restic.Handle, length int, offset int64, fn func(rd io.Reader) error) error {
		packID, err := restic.ParseID(h.Name)
		if err != nil {
			return err
		}
		rd := bytes.NewReader(repo.packsIDToData[packID][int(offset) : int(offset)+length])
		return fn(rd)
	}

	return repo
}

func restoreAndVerify(t *testing.T, tempdir string, content []TestFile, files map[string]bool, sparse bool) {
	repo := newTestRepo(content)

<<<<<<< HEAD
	r := newFileRestorer(tempdir, repo.loader, repo.key, repo.Lookup, 2)
=======
	r := newFileRestorer(tempdir, repo.loader, repo.key, repo.Lookup, 2, sparse)
>>>>>>> 7d4b7ad9

	if files == nil {
		r.files = repo.files
	} else {
		for _, file := range repo.files {
			if files[file.location] {
				r.files = append(r.files, file)
			}
		}
	}

	err := r.restoreFiles(context.TODO())
	rtest.OK(t, err)

	verifyRestore(t, r, repo)
}

func verifyRestore(t *testing.T, r *fileRestorer, repo *TestRepo) {
	for _, file := range r.files {
		target := r.targetPath(file.location)
		data, err := os.ReadFile(target)
		if err != nil {
			t.Errorf("unable to read file %v: %v", file.location, err)
			continue
		}

		content := repo.fileContent(file)
		if !bytes.Equal(data, []byte(content)) {
			t.Errorf("file %v has wrong content: want %q, got %q", file.location, content, data)
		}
	}
}

func TestFileRestorerBasic(t *testing.T) {
	tempdir := rtest.TempDir(t)

	for _, sparse := range []bool{false, true} {
		restoreAndVerify(t, tempdir, []TestFile{
			{
				name: "file1",
				blobs: []TestBlob{
					{"data1-1", "pack1-1"},
					{"data1-2", "pack1-2"},
				},
			},
			{
				name: "file2",
				blobs: []TestBlob{
					{"data2-1", "pack2-1"},
					{"data2-2", "pack2-2"},
				},
			},
			{
				name: "file3",
				blobs: []TestBlob{
					// same blob multiple times
					{"data3-1", "pack3-1"},
					{"data3-1", "pack3-1"},
				},
			},
		}, nil, sparse)
	}
}

func TestFileRestorerPackSkip(t *testing.T) {
	tempdir := rtest.TempDir(t)

	files := make(map[string]bool)
	files["file2"] = true

	for _, sparse := range []bool{false, true} {
		restoreAndVerify(t, tempdir, []TestFile{
			{
				name: "file1",
				blobs: []TestBlob{
					{"data1-1", "pack1"},
					{"data1-2", "pack1"},
					{"data1-3", "pack1"},
					{"data1-4", "pack1"},
					{"data1-5", "pack1"},
					{"data1-6", "pack1"},
				},
			},
			{
				name: "file2",
				blobs: []TestBlob{
					// file is contained in pack1 but need pack parts to be skipped
					{"data1-2", "pack1"},
					{"data1-4", "pack1"},
					{"data1-6", "pack1"},
				},
			},
		}, files, sparse)
	}
}

func TestErrorRestoreFiles(t *testing.T) {
	tempdir := rtest.TempDir(t)
	content := []TestFile{
		{
			name: "file1",
			blobs: []TestBlob{
				{"data1-1", "pack1-1"},
			},
		}}

	repo := newTestRepo(content)

	loadError := errors.New("load error")
	// loader always returns an error
	repo.loader = func(ctx context.Context, h restic.Handle, length int, offset int64, fn func(rd io.Reader) error) error {
		return loadError
	}

<<<<<<< HEAD
	r := newFileRestorer(tempdir, repo.loader, repo.key, repo.Lookup, 2)
=======
	r := newFileRestorer(tempdir, repo.loader, repo.key, repo.Lookup, 2, false)
>>>>>>> 7d4b7ad9
	r.files = repo.files

	err := r.restoreFiles(context.TODO())
	rtest.Assert(t, errors.Is(err, loadError), "got %v, expected contained error %v", err, loadError)
}

func TestDownloadError(t *testing.T) {
	for i := 0; i < 100; i += 10 {
		testPartialDownloadError(t, i)
	}
}

func testPartialDownloadError(t *testing.T, part int) {
	tempdir := rtest.TempDir(t)
	content := []TestFile{
		{
			name: "file1",
			blobs: []TestBlob{
				{"data1-1", "pack1"},
				{"data1-2", "pack1"},
				{"data1-3", "pack1"},
			},
		}}

	repo := newTestRepo(content)

	// loader always returns an error
	loader := repo.loader
	repo.loader = func(ctx context.Context, h restic.Handle, length int, offset int64, fn func(rd io.Reader) error) error {
		// only load partial data to execise fault handling in different places
		err := loader(ctx, h, length*part/100, offset, fn)
		if err == nil {
			return nil
		}
		fmt.Println("Retry after error", err)
		return loader(ctx, h, length, offset, fn)
	}

<<<<<<< HEAD
	r := newFileRestorer(tempdir, repo.loader, repo.key, repo.Lookup, 2)
=======
	r := newFileRestorer(tempdir, repo.loader, repo.key, repo.Lookup, 2, false)
>>>>>>> 7d4b7ad9
	r.files = repo.files
	r.Error = func(s string, e error) error {
		// ignore errors as in the `restore` command
		fmt.Println("error during restore", s, e)
		return nil
	}

	err := r.restoreFiles(context.TODO())
	rtest.OK(t, err)
	verifyRestore(t, r, repo)
}<|MERGE_RESOLUTION|>--- conflicted
+++ resolved
@@ -150,11 +150,7 @@
 func restoreAndVerify(t *testing.T, tempdir string, content []TestFile, files map[string]bool, sparse bool) {
 	repo := newTestRepo(content)
 
-<<<<<<< HEAD
-	r := newFileRestorer(tempdir, repo.loader, repo.key, repo.Lookup, 2)
-=======
 	r := newFileRestorer(tempdir, repo.loader, repo.key, repo.Lookup, 2, sparse)
->>>>>>> 7d4b7ad9
 
 	if files == nil {
 		r.files = repo.files
@@ -269,11 +265,7 @@
 		return loadError
 	}
 
-<<<<<<< HEAD
-	r := newFileRestorer(tempdir, repo.loader, repo.key, repo.Lookup, 2)
-=======
 	r := newFileRestorer(tempdir, repo.loader, repo.key, repo.Lookup, 2, false)
->>>>>>> 7d4b7ad9
 	r.files = repo.files
 
 	err := r.restoreFiles(context.TODO())
@@ -312,11 +304,7 @@
 		return loader(ctx, h, length, offset, fn)
 	}
 
-<<<<<<< HEAD
-	r := newFileRestorer(tempdir, repo.loader, repo.key, repo.Lookup, 2)
-=======
 	r := newFileRestorer(tempdir, repo.loader, repo.key, repo.Lookup, 2, false)
->>>>>>> 7d4b7ad9
 	r.files = repo.files
 	r.Error = func(s string, e error) error {
 		// ignore errors as in the `restore` command
