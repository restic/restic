package checker

import (
	"bufio"
	"bytes"
	"context"
	"fmt"
	"io"
<<<<<<< HEAD
	"io/ioutil"
=======
>>>>>>> 7d4b7ad9
	"runtime"
	"sort"
	"sync"

	"github.com/minio/sha256-simd"
	"github.com/restic/restic/internal/backend"
	"github.com/restic/restic/internal/backend/s3"
	"github.com/restic/restic/internal/cache"
	"github.com/restic/restic/internal/debug"
	"github.com/restic/restic/internal/errors"
	"github.com/restic/restic/internal/hashing"
<<<<<<< HEAD
=======
	"github.com/restic/restic/internal/index"
>>>>>>> 7d4b7ad9
	"github.com/restic/restic/internal/pack"
	"github.com/restic/restic/internal/repository"
	"github.com/restic/restic/internal/restic"
	"github.com/restic/restic/internal/ui/progress"
	"golang.org/x/sync/errgroup"
)

// Checker runs various checks on a repository. It is advisable to create an
// exclusive Lock in the repository before running any checks.
//
// A Checker only tests for internal errors within the data structures of the
// repository (e.g. missing blobs), and needs a valid Repository to work on.
type Checker struct {
	packs    map[restic.ID]int64
	blobRefs struct {
		sync.Mutex
		M restic.BlobSet
	}
	trackUnused bool

<<<<<<< HEAD
	masterIndex *repository.MasterIndex
=======
	masterIndex *index.MasterIndex
>>>>>>> 7d4b7ad9
	snapshots   restic.Lister

	repo restic.Repository
}

// New returns a new checker which runs on repo.
func New(repo restic.Repository, trackUnused bool) *Checker {
	c := &Checker{
		packs:       make(map[restic.ID]int64),
		masterIndex: index.NewMasterIndex(),
		repo:        repo,
		trackUnused: trackUnused,
	}

	c.blobRefs.M = restic.NewBlobSet()

	return c
}

// ErrLegacyLayout is returned when the repository uses the S3 legacy layout.
<<<<<<< HEAD
type ErrLegacyLayout struct{}

func (e *ErrLegacyLayout) Error() string {
	return "repository uses S3 legacy layout"
}
=======
var ErrLegacyLayout = errors.New("repository uses S3 legacy layout")
>>>>>>> 7d4b7ad9

// ErrDuplicatePacks is returned when a pack is found in more than one index.
type ErrDuplicatePacks struct {
	PackID  restic.ID
	Indexes restic.IDSet
}

func (e *ErrDuplicatePacks) Error() string {
	return fmt.Sprintf("pack %v contained in several indexes: %v", e.PackID, e.Indexes)
}

// ErrMixedPack is returned when a pack is found that contains both tree and data blobs.
type ErrMixedPack struct {
	PackID restic.ID
}

func (e *ErrMixedPack) Error() string {
	return fmt.Sprintf("pack %v contains a mix of tree and data blobs", e.PackID.Str())
}

// ErrOldIndexFormat is returned when an index with the old format is
// found.
type ErrOldIndexFormat struct {
	restic.ID
}

func (err *ErrOldIndexFormat) Error() string {
	return fmt.Sprintf("index %v has old format", err.ID)
}

func (c *Checker) LoadSnapshots(ctx context.Context) error {
	var err error
	c.snapshots, err = backend.MemorizeList(ctx, c.repo.Backend(), restic.SnapshotFile)
	return err
<<<<<<< HEAD
=======
}

func computePackTypes(ctx context.Context, idx restic.MasterIndex) map[restic.ID]restic.BlobType {
	packs := make(map[restic.ID]restic.BlobType)
	idx.Each(ctx, func(pb restic.PackedBlob) {
		tpe, exists := packs[pb.PackID]
		if exists {
			if pb.Type != tpe {
				tpe = restic.InvalidBlob
			}
		} else {
			tpe = pb.Type
		}
		packs[pb.PackID] = tpe
	})
	return packs
>>>>>>> 7d4b7ad9
}

// LoadIndex loads all index files.
func (c *Checker) LoadIndex(ctx context.Context) (hints []error, errs []error) {
	debug.Log("Start")

	packToIndex := make(map[restic.ID]restic.IDSet)
	err := index.ForAllIndexes(ctx, c.repo, func(id restic.ID, index *index.Index, oldFormat bool, err error) error {
		debug.Log("process index %v, err %v", id, err)

		if oldFormat {
			debug.Log("index %v has old format", id)
			hints = append(hints, &ErrOldIndexFormat{id})
		}

		err = errors.Wrapf(err, "error loading index %v", id)

		if err != nil {
			errs = append(errs, err)
			return nil
		}

		c.masterIndex.Insert(index)

		debug.Log("process blobs")
		cnt := 0
		index.Each(ctx, func(blob restic.PackedBlob) {
			cnt++

			if _, ok := packToIndex[blob.PackID]; !ok {
				packToIndex[blob.PackID] = restic.NewIDSet()
			}
			packToIndex[blob.PackID].Insert(id)
		})

		debug.Log("%d blobs processed", cnt)
		return nil
	})
	if err != nil {
		errs = append(errs, err)
	}

	// Merge index before computing pack sizes, as this needs removed duplicates
	err = c.masterIndex.MergeFinalIndexes()
	if err != nil {
		// abort if an error occurs merging the indexes
		return hints, append(errs, err)
	}

	// compute pack size using index entries
	c.packs = pack.Size(ctx, c.masterIndex, false)
<<<<<<< HEAD
=======
	packTypes := computePackTypes(ctx, c.masterIndex)
>>>>>>> 7d4b7ad9

	debug.Log("checking for duplicate packs")
	for packID := range c.packs {
		debug.Log("  check pack %v: contained in %d indexes", packID, len(packToIndex[packID]))
		if len(packToIndex[packID]) > 1 {
			hints = append(hints, &ErrDuplicatePacks{
				PackID:  packID,
				Indexes: packToIndex[packID],
			})
		}
<<<<<<< HEAD
		if c.masterIndex.IsMixedPack(packID) {
=======
		if packTypes[packID] == restic.InvalidBlob {
>>>>>>> 7d4b7ad9
			hints = append(hints, &ErrMixedPack{
				PackID: packID,
			})
		}
	}

	err = c.repo.SetIndex(c.masterIndex)
	if err != nil {
		debug.Log("SetIndex returned error: %v", err)
		errs = append(errs, err)
	}

	return hints, errs
}

// PackError describes an error with a specific pack.
type PackError struct {
	ID       restic.ID
	Orphaned bool
	Err      error
}

func (e *PackError) Error() string {
	return "pack " + e.ID.String() + ": " + e.Err.Error()
}

// IsOrphanedPack returns true if the error describes a pack which is not
// contained in any index.
func IsOrphanedPack(err error) bool {
	var e *PackError
	return errors.As(err, &e) && e.Orphaned
}

func isS3Legacy(b restic.Backend) bool {
	// unwrap cache
	if be, ok := b.(*cache.Backend); ok {
		b = be.Backend
<<<<<<< HEAD
	}

	be, ok := b.(*s3.Backend)
	if !ok {
		return false
	}

=======
	}

	be, ok := b.(*s3.Backend)
	if !ok {
		return false
	}

>>>>>>> 7d4b7ad9
	return be.Layout.Name() == "s3legacy"
}

// Packs checks that all packs referenced in the index are still available and
// there are no packs that aren't in an index. errChan is closed after all
// packs have been checked.
func (c *Checker) Packs(ctx context.Context, errChan chan<- error) {
	defer close(errChan)

	if isS3Legacy(c.repo.Backend()) {
<<<<<<< HEAD
		errChan <- &ErrLegacyLayout{}
=======
		errChan <- ErrLegacyLayout
>>>>>>> 7d4b7ad9
	}

	debug.Log("checking for %d packs", len(c.packs))

	debug.Log("listing repository packs")
	repoPacks := make(map[restic.ID]int64)

	err := c.repo.List(ctx, restic.PackFile, func(id restic.ID, size int64) error {
		repoPacks[id] = size
		return nil
	})

	if err != nil {
		errChan <- err
	}

	for id, size := range c.packs {
		reposize, ok := repoPacks[id]
		// remove from repoPacks so we can find orphaned packs
		delete(repoPacks, id)

		// missing: present in c.packs but not in the repo
		if !ok {
			select {
			case <-ctx.Done():
				return
			case errChan <- &PackError{ID: id, Err: errors.New("does not exist")}:
			}
			continue
		}

		// size not matching: present in c.packs and in the repo, but sizes do not match
		if size != reposize {
			select {
			case <-ctx.Done():
				return
			case errChan <- &PackError{ID: id, Err: errors.Errorf("unexpected file size: got %d, expected %d", reposize, size)}:
			}
		}
	}

	// orphaned: present in the repo but not in c.packs
	for orphanID := range repoPacks {
		select {
		case <-ctx.Done():
			return
		case errChan <- &PackError{ID: orphanID, Orphaned: true, Err: errors.New("not referenced in any index")}:
		}
	}
}

// Error is an error that occurred while checking a repository.
type Error struct {
	TreeID restic.ID
	Err    error
}

<<<<<<< HEAD
func (e Error) Error() string {
=======
func (e *Error) Error() string {
>>>>>>> 7d4b7ad9
	if !e.TreeID.IsNull() {
		return "tree " + e.TreeID.String() + ": " + e.Err.Error()
	}

	return e.Err.Error()
}

// TreeError collects several errors that occurred while processing a tree.
type TreeError struct {
	ID     restic.ID
	Errors []error
}

func (e *TreeError) Error() string {
	return fmt.Sprintf("tree %v: %v", e.ID, e.Errors)
}

// checkTreeWorker checks the trees received and sends out errors to errChan.
func (c *Checker) checkTreeWorker(ctx context.Context, trees <-chan restic.TreeItem, out chan<- error) {
	for job := range trees {
		debug.Log("check tree %v (tree %v, err %v)", job.ID, job.Tree, job.Error)

		var errs []error
		if job.Error != nil {
			errs = append(errs, job.Error)
		} else {
			errs = c.checkTree(job.ID, job.Tree)
		}

		if len(errs) == 0 {
			continue
		}
		treeError := &TreeError{ID: job.ID, Errors: errs}
		select {
		case <-ctx.Done():
			return
		case out <- treeError:
			debug.Log("tree %v: sent %d errors", treeError.ID, len(treeError.Errors))
		}
	}
}

func loadSnapshotTreeIDs(ctx context.Context, lister restic.Lister, repo restic.Repository) (ids restic.IDs, errs []error) {
	err := restic.ForAllSnapshots(ctx, lister, repo, nil, func(id restic.ID, sn *restic.Snapshot, err error) error {
		if err != nil {
			errs = append(errs, err)
			return nil
		}
		treeID := *sn.Tree
		debug.Log("snapshot %v has tree %v", id, treeID)
		ids = append(ids, treeID)
		return nil
	})
	if err != nil {
		errs = append(errs, err)
	}

	return ids, errs
}

// Structure checks that for all snapshots all referenced data blobs and
// subtrees are available in the index. errChan is closed after all trees have
// been traversed.
func (c *Checker) Structure(ctx context.Context, p *progress.Counter, errChan chan<- error) {
	trees, errs := loadSnapshotTreeIDs(ctx, c.snapshots, c.repo)
	p.SetMax(uint64(len(trees)))
	debug.Log("need to check %d trees from snapshots, %d errs returned", len(trees), len(errs))

	for _, err := range errs {
		select {
		case <-ctx.Done():
			return
		case errChan <- err:
		}
	}

	wg, ctx := errgroup.WithContext(ctx)
	treeStream := restic.StreamTrees(ctx, wg, c.repo, trees, func(treeID restic.ID) bool {
		// blobRefs may be accessed in parallel by checkTree
		c.blobRefs.Lock()
		h := restic.BlobHandle{ID: treeID, Type: restic.TreeBlob}
		blobReferenced := c.blobRefs.M.Has(h)
		// noop if already referenced
		c.blobRefs.M.Insert(h)
		c.blobRefs.Unlock()
		return blobReferenced
	}, p)

	defer close(errChan)
	// The checkTree worker only processes already decoded trees and is thus CPU-bound
	workerCount := runtime.GOMAXPROCS(0)
	for i := 0; i < workerCount; i++ {
		wg.Go(func() error {
			c.checkTreeWorker(ctx, treeStream, errChan)
			return nil
		})
	}

	// the wait group should not return an error because no worker returns an
	// error, so panic if that has changed somehow.
	err := wg.Wait()
	if err != nil {
		panic(err)
	}
}

func (c *Checker) checkTree(id restic.ID, tree *restic.Tree) (errs []error) {
	debug.Log("checking tree %v", id)

	for _, node := range tree.Nodes {
		switch node.Type {
		case "file":
			if node.Content == nil {
				errs = append(errs, &Error{TreeID: id, Err: errors.Errorf("file %q has nil blob list", node.Name)})
			}

			for b, blobID := range node.Content {
				if blobID.IsNull() {
					errs = append(errs, &Error{TreeID: id, Err: errors.Errorf("file %q blob %d has null ID", node.Name, b)})
					continue
				}
				// Note that we do not use the blob size. The "obvious" check
				// whether the sum of the blob sizes matches the file size
				// unfortunately fails in some cases that are not resolveable
				// by users, so we omit this check, see #1887

				_, found := c.repo.LookupBlobSize(blobID, restic.DataBlob)
				if !found {
					debug.Log("tree %v references blob %v which isn't contained in index", id, blobID)
					errs = append(errs, &Error{TreeID: id, Err: errors.Errorf("file %q blob %v not found in index", node.Name, blobID)})
				}
			}

			if c.trackUnused {
				// loop a second time to keep the locked section as short as possible
				c.blobRefs.Lock()
				for _, blobID := range node.Content {
					if blobID.IsNull() {
						continue
					}
					h := restic.BlobHandle{ID: blobID, Type: restic.DataBlob}
					c.blobRefs.M.Insert(h)
					debug.Log("blob %v is referenced", blobID)
				}
				c.blobRefs.Unlock()
			}

		case "dir":
			if node.Subtree == nil {
				errs = append(errs, &Error{TreeID: id, Err: errors.Errorf("dir node %q has no subtree", node.Name)})
				continue
			}

			if node.Subtree.IsNull() {
				errs = append(errs, &Error{TreeID: id, Err: errors.Errorf("dir node %q subtree id is null", node.Name)})
				continue
			}

		case "symlink", "socket", "chardev", "dev", "fifo":
			// nothing to check

		default:
			errs = append(errs, &Error{TreeID: id, Err: errors.Errorf("node %q with invalid type %q", node.Name, node.Type)})
		}

		if node.Name == "" {
			errs = append(errs, &Error{TreeID: id, Err: errors.New("node with empty name")})
		}
	}

	return errs
}

// UnusedBlobs returns all blobs that have never been referenced.
func (c *Checker) UnusedBlobs(ctx context.Context) (blobs restic.BlobHandles) {
	if !c.trackUnused {
		panic("only works when tracking blob references")
	}
	c.blobRefs.Lock()
	defer c.blobRefs.Unlock()

	debug.Log("checking %d blobs", len(c.blobRefs.M))
	ctx, cancel := context.WithCancel(ctx)
	defer cancel()

	c.repo.Index().Each(ctx, func(blob restic.PackedBlob) {
		h := restic.BlobHandle{ID: blob.ID, Type: blob.Type}
		if !c.blobRefs.M.Has(h) {
			debug.Log("blob %v not referenced", h)
			blobs = append(blobs, h)
		}
	})

	return blobs
}

// CountPacks returns the number of packs in the repository.
func (c *Checker) CountPacks() uint64 {
	return uint64(len(c.packs))
}

// GetPacks returns IDSet of packs in the repository
func (c *Checker) GetPacks() map[restic.ID]int64 {
	return c.packs
}

// checkPack reads a pack and checks the integrity of all blobs.
func checkPack(ctx context.Context, r restic.Repository, id restic.ID, blobs []restic.Blob, size int64, bufRd *bufio.Reader) error {
	debug.Log("checking pack %v", id.String())

	if len(blobs) == 0 {
		return errors.Errorf("pack %v is empty or not indexed", id)
	}

	// sanity check blobs in index
	sort.Slice(blobs, func(i, j int) bool {
		return blobs[i].Offset < blobs[j].Offset
	})
	idxHdrSize := pack.CalculateHeaderSize(blobs)
	lastBlobEnd := 0
	nonContinuousPack := false
	for _, blob := range blobs {
		if lastBlobEnd != int(blob.Offset) {
			nonContinuousPack = true
		}
		lastBlobEnd = int(blob.Offset + blob.Length)
	}
	// size was calculated by masterindex.PackSize, thus there's no need to recalculate it here

	var errs []error
	if nonContinuousPack {
		debug.Log("Index for pack contains gaps / overlaps, blobs: %v", blobs)
		errs = append(errs, errors.New("Index for pack contains gaps / overlapping blobs"))
	}

	// calculate hash on-the-fly while reading the pack and capture pack header
	var hash restic.ID
	var hdrBuf []byte
	hashingLoader := func(ctx context.Context, h restic.Handle, length int, offset int64, fn func(rd io.Reader) error) error {
		return r.Backend().Load(ctx, h, int(size), 0, func(rd io.Reader) error {
			hrd := hashing.NewReader(rd, sha256.New())
			bufRd.Reset(hrd)

			// skip to start of first blob, offset == 0 for correct pack files
			_, err := bufRd.Discard(int(offset))
			if err != nil {
				return err
			}

			err = fn(bufRd)
			if err != nil {
				return err
			}

			// skip enough bytes until we reach the possible header start
			curPos := length + int(offset)
			minHdrStart := int(size) - pack.MaxHeaderSize
			if minHdrStart > curPos {
				_, err := bufRd.Discard(minHdrStart - curPos)
				if err != nil {
					return err
				}
			}

			// read remainder, which should be the pack header
<<<<<<< HEAD
			hdrBuf, err = ioutil.ReadAll(bufRd)
=======
			hdrBuf, err = io.ReadAll(bufRd)
>>>>>>> 7d4b7ad9
			if err != nil {
				return err
			}

			hash = restic.IDFromHash(hrd.Sum(nil))
			return nil
		})
	}

	err := repository.StreamPack(ctx, hashingLoader, r.Key(), id, blobs, func(blob restic.BlobHandle, buf []byte, err error) error {
		debug.Log("  check blob %v: %v", blob.ID, blob)
		if err != nil {
			debug.Log("  error verifying blob %v: %v", blob.ID, err)
			errs = append(errs, errors.Errorf("blob %v: %v", blob.ID, err))
		}
		return nil
	})
	if err != nil {
		// failed to load the pack file, return as further checks cannot succeed anyways
		debug.Log("  error streaming pack: %v", err)
		return errors.Errorf("pack %v failed to download: %v", id, err)
	}
	if !hash.Equal(id) {
		debug.Log("Pack ID does not match, want %v, got %v", id, hash)
		return errors.Errorf("Pack ID does not match, want %v, got %v", id, hash)
	}

	blobs, hdrSize, err := pack.List(r.Key(), bytes.NewReader(hdrBuf), int64(len(hdrBuf)))
	if err != nil {
		return err
	}
<<<<<<< HEAD

	if uint32(idxHdrSize) != hdrSize {
		debug.Log("Pack header size does not match, want %v, got %v", idxHdrSize, hdrSize)
		errs = append(errs, errors.Errorf("Pack header size does not match, want %v, got %v", idxHdrSize, hdrSize))
	}

=======

	if uint32(idxHdrSize) != hdrSize {
		debug.Log("Pack header size does not match, want %v, got %v", idxHdrSize, hdrSize)
		errs = append(errs, errors.Errorf("Pack header size does not match, want %v, got %v", idxHdrSize, hdrSize))
	}

>>>>>>> 7d4b7ad9
	idx := r.Index()
	for _, blob := range blobs {
		// Check if blob is contained in index and position is correct
		idxHas := false
		for _, pb := range idx.Lookup(blob.BlobHandle) {
			if pb.PackID == id && pb.Blob == blob {
				idxHas = true
				break
			}
		}
		if !idxHas {
			errs = append(errs, errors.Errorf("Blob %v is not contained in index or position is incorrect", blob.ID))
			continue
		}
	}

	if len(errs) > 0 {
		return errors.Errorf("pack %v contains %v errors: %v", id, len(errs), errs)
	}

	return nil
}

// ReadData loads all data from the repository and checks the integrity.
func (c *Checker) ReadData(ctx context.Context, errChan chan<- error) {
	c.ReadPacks(ctx, c.packs, nil, errChan)
}

// ReadPacks loads data from specified packs and checks the integrity.
func (c *Checker) ReadPacks(ctx context.Context, packs map[restic.ID]int64, p *progress.Counter, errChan chan<- error) {
	defer close(errChan)

	g, ctx := errgroup.WithContext(ctx)
	type checkTask struct {
		id    restic.ID
		size  int64
		blobs []restic.Blob
	}
	ch := make(chan checkTask)

	// as packs are streamed the concurrency is limited by IO
	workerCount := int(c.repo.Connections())
	// run workers
	for i := 0; i < workerCount; i++ {
		g.Go(func() error {
			// create a buffer that is large enough to be reused by repository.StreamPack
			// this ensures that we can read the pack header later on
			bufRd := bufio.NewReaderSize(nil, repository.MaxStreamBufferSize)
			for {
				var ps checkTask
				var ok bool

				select {
				case <-ctx.Done():
					return nil
				case ps, ok = <-ch:
					if !ok {
						return nil
					}
				}

				err := checkPack(ctx, c.repo, ps.id, ps.blobs, ps.size, bufRd)
				p.Add(1)
				if err == nil {
					continue
				}

				select {
				case <-ctx.Done():
					return nil
				case errChan <- err:
				}
			}
		})
	}

	packSet := restic.NewIDSet()
	for pack := range packs {
		packSet.Insert(pack)
	}

	// push packs to ch
	for pbs := range c.repo.Index().ListPacks(ctx, packSet) {
		size := packs[pbs.PackID]
		debug.Log("listed %v", pbs.PackID)
		select {
		case ch <- checkTask{id: pbs.PackID, size: size, blobs: pbs.Blobs}:
		case <-ctx.Done():
		}
	}
	close(ch)

	err := g.Wait()
	if err != nil {
		select {
		case <-ctx.Done():
			return
		case errChan <- err:
		}
	}
}<|MERGE_RESOLUTION|>--- conflicted
+++ resolved
@@ -6,10 +6,6 @@
 	"context"
 	"fmt"
 	"io"
-<<<<<<< HEAD
-	"io/ioutil"
-=======
->>>>>>> 7d4b7ad9
 	"runtime"
 	"sort"
 	"sync"
@@ -21,10 +17,7 @@
 	"github.com/restic/restic/internal/debug"
 	"github.com/restic/restic/internal/errors"
 	"github.com/restic/restic/internal/hashing"
-<<<<<<< HEAD
-=======
 	"github.com/restic/restic/internal/index"
->>>>>>> 7d4b7ad9
 	"github.com/restic/restic/internal/pack"
 	"github.com/restic/restic/internal/repository"
 	"github.com/restic/restic/internal/restic"
@@ -45,11 +38,7 @@
 	}
 	trackUnused bool
 
-<<<<<<< HEAD
-	masterIndex *repository.MasterIndex
-=======
 	masterIndex *index.MasterIndex
->>>>>>> 7d4b7ad9
 	snapshots   restic.Lister
 
 	repo restic.Repository
@@ -70,15 +59,7 @@
 }
 
 // ErrLegacyLayout is returned when the repository uses the S3 legacy layout.
-<<<<<<< HEAD
-type ErrLegacyLayout struct{}
-
-func (e *ErrLegacyLayout) Error() string {
-	return "repository uses S3 legacy layout"
-}
-=======
 var ErrLegacyLayout = errors.New("repository uses S3 legacy layout")
->>>>>>> 7d4b7ad9
 
 // ErrDuplicatePacks is returned when a pack is found in more than one index.
 type ErrDuplicatePacks struct {
@@ -113,8 +94,6 @@
 	var err error
 	c.snapshots, err = backend.MemorizeList(ctx, c.repo.Backend(), restic.SnapshotFile)
 	return err
-<<<<<<< HEAD
-=======
 }
 
 func computePackTypes(ctx context.Context, idx restic.MasterIndex) map[restic.ID]restic.BlobType {
@@ -131,7 +110,6 @@
 		packs[pb.PackID] = tpe
 	})
 	return packs
->>>>>>> 7d4b7ad9
 }
 
 // LoadIndex loads all index files.
@@ -183,10 +161,7 @@
 
 	// compute pack size using index entries
 	c.packs = pack.Size(ctx, c.masterIndex, false)
-<<<<<<< HEAD
-=======
 	packTypes := computePackTypes(ctx, c.masterIndex)
->>>>>>> 7d4b7ad9
 
 	debug.Log("checking for duplicate packs")
 	for packID := range c.packs {
@@ -197,11 +172,7 @@
 				Indexes: packToIndex[packID],
 			})
 		}
-<<<<<<< HEAD
-		if c.masterIndex.IsMixedPack(packID) {
-=======
 		if packTypes[packID] == restic.InvalidBlob {
->>>>>>> 7d4b7ad9
 			hints = append(hints, &ErrMixedPack{
 				PackID: packID,
 			})
@@ -239,7 +210,6 @@
 	// unwrap cache
 	if be, ok := b.(*cache.Backend); ok {
 		b = be.Backend
-<<<<<<< HEAD
 	}
 
 	be, ok := b.(*s3.Backend)
@@ -247,15 +217,6 @@
 		return false
 	}
 
-=======
-	}
-
-	be, ok := b.(*s3.Backend)
-	if !ok {
-		return false
-	}
-
->>>>>>> 7d4b7ad9
 	return be.Layout.Name() == "s3legacy"
 }
 
@@ -266,11 +227,7 @@
 	defer close(errChan)
 
 	if isS3Legacy(c.repo.Backend()) {
-<<<<<<< HEAD
-		errChan <- &ErrLegacyLayout{}
-=======
 		errChan <- ErrLegacyLayout
->>>>>>> 7d4b7ad9
 	}
 
 	debug.Log("checking for %d packs", len(c.packs))
@@ -328,11 +285,7 @@
 	Err    error
 }
 
-<<<<<<< HEAD
-func (e Error) Error() string {
-=======
 func (e *Error) Error() string {
->>>>>>> 7d4b7ad9
 	if !e.TreeID.IsNull() {
 		return "tree " + e.TreeID.String() + ": " + e.Err.Error()
 	}
@@ -598,11 +551,7 @@
 			}
 
 			// read remainder, which should be the pack header
-<<<<<<< HEAD
-			hdrBuf, err = ioutil.ReadAll(bufRd)
-=======
 			hdrBuf, err = io.ReadAll(bufRd)
->>>>>>> 7d4b7ad9
 			if err != nil {
 				return err
 			}
@@ -634,21 +583,12 @@
 	if err != nil {
 		return err
 	}
-<<<<<<< HEAD
 
 	if uint32(idxHdrSize) != hdrSize {
 		debug.Log("Pack header size does not match, want %v, got %v", idxHdrSize, hdrSize)
 		errs = append(errs, errors.Errorf("Pack header size does not match, want %v, got %v", idxHdrSize, hdrSize))
 	}
 
-=======
-
-	if uint32(idxHdrSize) != hdrSize {
-		debug.Log("Pack header size does not match, want %v, got %v", idxHdrSize, hdrSize)
-		errs = append(errs, errors.Errorf("Pack header size does not match, want %v, got %v", idxHdrSize, hdrSize))
-	}
-
->>>>>>> 7d4b7ad9
 	idx := r.Index()
 	for _, blob := range blobs {
 		// Check if blob is contained in index and position is correct
