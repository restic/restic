--- conflicted
+++ resolved
@@ -11,11 +11,7 @@
 
 // TreeSaver concurrently saves incoming trees to the repo.
 type TreeSaver struct {
-<<<<<<< HEAD
-	saveTree func(context.Context, *restic.TreeJSONBuilder) (restic.ID, ItemStats, error)
-=======
 	saveBlob func(ctx context.Context, t restic.BlobType, buf *Buffer, cb func(res SaveBlobResponse))
->>>>>>> 7d4b7ad9
 	errFn    ErrorFunc
 
 	ch chan<- saveTreeJob
@@ -23,11 +19,7 @@
 
 // NewTreeSaver returns a new tree saver. A worker pool with treeWorkers is
 // started, it is stopped when ctx is cancelled.
-<<<<<<< HEAD
-func NewTreeSaver(ctx context.Context, wg *errgroup.Group, treeWorkers uint, saveTree func(context.Context, *restic.TreeJSONBuilder) (restic.ID, ItemStats, error), errFn ErrorFunc) *TreeSaver {
-=======
 func NewTreeSaver(ctx context.Context, wg *errgroup.Group, treeWorkers uint, saveBlob func(ctx context.Context, t restic.BlobType, buf *Buffer, cb func(res SaveBlobResponse)), errFn ErrorFunc) *TreeSaver {
->>>>>>> 7d4b7ad9
 	ch := make(chan saveTreeJob)
 
 	s := &TreeSaver{
@@ -88,10 +80,7 @@
 	job.nodes = nil
 
 	builder := restic.NewTreeJSONBuilder()
-<<<<<<< HEAD
-=======
 	var lastNode *restic.Node
->>>>>>> 7d4b7ad9
 
 	for i, fn := range nodes {
 		// fn is a copy, so clear the original value explicitly
@@ -118,26 +107,18 @@
 
 		debug.Log("insert %v", fnr.node.Name)
 		err := builder.AddNode(fnr.node)
-<<<<<<< HEAD
-=======
 		if err != nil && errors.Is(err, restic.ErrTreeNotOrdered) && lastNode != nil && fnr.node.Equals(*lastNode) {
 			// ignore error if an _identical_ node already exists, but nevertheless issue a warning
 			_ = s.errFn(fnr.target, err)
 			err = nil
 		}
->>>>>>> 7d4b7ad9
 		if err != nil {
 			return nil, stats, err
 		}
 		lastNode = fnr.node
 	}
 
-<<<<<<< HEAD
-	id, treeStats, err := s.saveTree(ctx, builder)
-	stats.Add(treeStats)
-=======
 	buf, err := builder.Finalize()
->>>>>>> 7d4b7ad9
 	if err != nil {
 		return nil, stats, err
 	}
