package archiver

import (
	"context"
	"io"
	"os"
	"sync"

	"github.com/restic/chunker"
	"github.com/restic/restic/internal/debug"
	"github.com/restic/restic/internal/errors"
	"github.com/restic/restic/internal/fs"
	"github.com/restic/restic/internal/restic"
	"golang.org/x/sync/errgroup"
)

// SaveBlobFn saves a blob to a repo.
type SaveBlobFn func(context.Context, restic.BlobType, *Buffer, func(res SaveBlobResponse))

// FileSaver concurrently saves incoming files to the repo.
type FileSaver struct {
	saveFilePool *BufferPool
	saveBlob     SaveBlobFn

	pol chunker.Pol

	ch chan<- saveFileJob

	CompleteBlob func(bytes uint64)

	NodeFromFileInfo func(snPath, filename string, fi os.FileInfo) (*restic.Node, error)
}

// NewFileSaver returns a new file saver. A worker pool with fileWorkers is
// started, it is stopped when ctx is cancelled.
func NewFileSaver(ctx context.Context, wg *errgroup.Group, save SaveBlobFn, pol chunker.Pol, fileWorkers, blobWorkers uint) *FileSaver {
	ch := make(chan saveFileJob)

	debug.Log("new file saver with %v file workers and %v blob workers", fileWorkers, blobWorkers)

	poolSize := fileWorkers + blobWorkers

	s := &FileSaver{
		saveBlob:     save,
		saveFilePool: NewBufferPool(int(poolSize), chunker.MaxSize),
		pol:          pol,
		ch:           ch,

		CompleteBlob: func(uint64) {},
	}

	for i := uint(0); i < fileWorkers; i++ {
		wg.Go(func() error {
			s.worker(ctx, ch)
			return nil
		})
	}

	return s
}

func (s *FileSaver) TriggerShutdown() {
	close(s.ch)
}

// CompleteFunc is called when the file has been saved.
type CompleteFunc func(*restic.Node, ItemStats)

// Save stores the file f and returns the data once it has been completed. The
<<<<<<< HEAD
// file is closed by Save.
func (s *FileSaver) Save(ctx context.Context, snPath string, target string, file fs.File, fi os.FileInfo, start func(), complete CompleteFunc) FutureNode {
	fn, ch := newFutureNode()
	job := saveFileJob{
		snPath:   snPath,
		target:   target,
		file:     file,
		fi:       fi,
		start:    start,
		complete: complete,
		ch:       ch,
=======
// file is closed by Save. completeReading is only called if the file was read
// successfully. complete is always called. If completeReading is called, then
// this will always happen before calling complete.
func (s *FileSaver) Save(ctx context.Context, snPath string, target string, file fs.File, fi os.FileInfo, start func(), completeReading func(), complete CompleteFunc) FutureNode {
	fn, ch := newFutureNode()
	job := saveFileJob{
		snPath: snPath,
		target: target,
		file:   file,
		fi:     fi,
		ch:     ch,

		start:           start,
		completeReading: completeReading,
		complete:        complete,
>>>>>>> 7d4b7ad9
	}

	select {
	case s.ch <- job:
	case <-ctx.Done():
		debug.Log("not sending job, context is cancelled: %v", ctx.Err())
		_ = file.Close()
		close(ch)
	}

	return fn
}

type saveFileJob struct {
<<<<<<< HEAD
	snPath   string
	target   string
	file     fs.File
	fi       os.FileInfo
	ch       chan<- futureNodeResult
	complete CompleteFunc
	start    func()
}

// saveFile stores the file f in the repo, then closes it.
func (s *FileSaver) saveFile(ctx context.Context, chnker *chunker.Chunker, snPath string, target string, f fs.File, fi os.FileInfo, start func()) futureNodeResult {
	start()

	stats := ItemStats{}
=======
	snPath string
	target string
	file   fs.File
	fi     os.FileInfo
	ch     chan<- futureNodeResult

	start           func()
	completeReading func()
	complete        CompleteFunc
}

// saveFile stores the file f in the repo, then closes it.
func (s *FileSaver) saveFile(ctx context.Context, chnker *chunker.Chunker, snPath string, target string, f fs.File, fi os.FileInfo, start func(), finishReading func(), finish func(res futureNodeResult)) {
	start()

>>>>>>> 7d4b7ad9
	fnr := futureNodeResult{
		snPath: snPath,
		target: target,
	}
<<<<<<< HEAD
=======
	var lock sync.Mutex
	remaining := 0
	isCompleted := false

	completeBlob := func() {
		lock.Lock()
		defer lock.Unlock()

		remaining--
		if remaining == 0 && fnr.err == nil {
			if isCompleted {
				panic("completed twice")
			}
			for _, id := range fnr.node.Content {
				if id.IsNull() {
					panic("completed file with null ID")
				}
			}
			isCompleted = true
			finish(fnr)
		}
	}
	completeError := func(err error) {
		lock.Lock()
		defer lock.Unlock()

		if fnr.err == nil {
			if isCompleted {
				panic("completed twice")
			}
			isCompleted = true
			fnr.err = err
			fnr.node = nil
			fnr.stats = ItemStats{}
			finish(fnr)
		}
	}
>>>>>>> 7d4b7ad9

	debug.Log("%v", snPath)

	node, err := s.NodeFromFileInfo(snPath, f.Name(), fi)
	if err != nil {
		_ = f.Close()
<<<<<<< HEAD
		fnr.err = err
		return fnr
=======
		completeError(err)
		return
>>>>>>> 7d4b7ad9
	}

	if node.Type != "file" {
		_ = f.Close()
<<<<<<< HEAD
		fnr.err = errors.Errorf("node type %q is wrong", node.Type)
		return fnr
=======
		completeError(errors.Errorf("node type %q is wrong", node.Type))
		return
>>>>>>> 7d4b7ad9
	}

	// reuse the chunker
	chnker.Reset(f, s.pol)

<<<<<<< HEAD
	var results []FutureBlob
	complete := func(sbr SaveBlobResponse) {
		if !sbr.known {
			stats.DataBlobs++
			stats.DataSize += uint64(sbr.length)
			stats.DataSizeInRepo += uint64(sbr.sizeInRepo)
		}

		node.Content = append(node.Content, sbr.id)
	}

=======
>>>>>>> 7d4b7ad9
	node.Content = []restic.ID{}
	node.Size = 0
	var idx int
	for {
		buf := s.saveFilePool.Get()
		chunk, err := chnker.Next(buf.Data)
		if err == io.EOF {
			buf.Release()
			break
		}

		buf.Data = chunk.Data
		node.Size += uint64(chunk.Length)

		if err != nil {
			_ = f.Close()
<<<<<<< HEAD
			fnr.err = err
			return fnr
=======
			completeError(err)
			return
>>>>>>> 7d4b7ad9
		}
		// test if the context has been cancelled, return the error
		if ctx.Err() != nil {
			_ = f.Close()
<<<<<<< HEAD
			fnr.err = ctx.Err()
			return fnr
=======
			completeError(ctx.Err())
			return
>>>>>>> 7d4b7ad9
		}

		// add a place to store the saveBlob result
		pos := idx

		lock.Lock()
		node.Content = append(node.Content, restic.ID{})
		lock.Unlock()

		s.saveBlob(ctx, restic.DataBlob, buf, func(sbr SaveBlobResponse) {
			lock.Lock()
			if !sbr.known {
				fnr.stats.DataBlobs++
				fnr.stats.DataSize += uint64(sbr.length)
				fnr.stats.DataSizeInRepo += uint64(sbr.sizeInRepo)
			}

			node.Content[pos] = sbr.id
			lock.Unlock()

			completeBlob()
		})
		idx++

		// test if the context has been cancelled, return the error
		if ctx.Err() != nil {
			_ = f.Close()
<<<<<<< HEAD
			fnr.err = ctx.Err()
			return fnr
		}

		s.CompleteBlob(f.Name(), uint64(len(chunk.Data)))

		// collect already completed blobs
		for len(results) > 0 {
			sbr := results[0].Poll()
			if sbr == nil {
				break
			}
			results[0] = FutureBlob{}
			results = results[1:]
			complete(*sbr)
		}
=======
			completeError(ctx.Err())
			return
		}

		s.CompleteBlob(uint64(len(chunk.Data)))
>>>>>>> 7d4b7ad9
	}

	err = f.Close()
	if err != nil {
<<<<<<< HEAD
		fnr.err = err
		return fnr
	}

	for i, res := range results {
		results[i] = FutureBlob{}
		sbr := res.Take(ctx)
		complete(sbr)
	}

	node.Size = size
	fnr.node = node
	fnr.stats = stats
	return fnr
=======
		completeError(err)
		return
	}

	fnr.node = node
	lock.Lock()
	// require one additional completeFuture() call to ensure that the future only completes
	// after reaching the end of this method
	remaining += idx + 1
	lock.Unlock()
	finishReading()
	completeBlob()
>>>>>>> 7d4b7ad9
}

func (s *FileSaver) worker(ctx context.Context, jobs <-chan saveFileJob) {
	// a worker has one chunker which is reused for each file (because it contains a rather large buffer)
	chnker := chunker.New(nil, s.pol)

	for {
		var job saveFileJob
		var ok bool
		select {
		case <-ctx.Done():
			return
		case job, ok = <-jobs:
			if !ok {
				return
			}
		}

<<<<<<< HEAD
		res := s.saveFile(ctx, chnker, job.snPath, job.target, job.file, job.fi, job.start)
		if job.complete != nil {
			job.complete(res.node, res.stats)
		}
		job.ch <- res
		close(job.ch)
=======
		s.saveFile(ctx, chnker, job.snPath, job.target, job.file, job.fi, job.start, func() {
			if job.completeReading != nil {
				job.completeReading()
			}
		}, func(res futureNodeResult) {
			if job.complete != nil {
				job.complete(res.node, res.stats)
			}
			job.ch <- res
			close(job.ch)
		})
>>>>>>> 7d4b7ad9
	}
}<|MERGE_RESOLUTION|>--- conflicted
+++ resolved
@@ -67,19 +67,6 @@
 type CompleteFunc func(*restic.Node, ItemStats)
 
 // Save stores the file f and returns the data once it has been completed. The
-<<<<<<< HEAD
-// file is closed by Save.
-func (s *FileSaver) Save(ctx context.Context, snPath string, target string, file fs.File, fi os.FileInfo, start func(), complete CompleteFunc) FutureNode {
-	fn, ch := newFutureNode()
-	job := saveFileJob{
-		snPath:   snPath,
-		target:   target,
-		file:     file,
-		fi:       fi,
-		start:    start,
-		complete: complete,
-		ch:       ch,
-=======
 // file is closed by Save. completeReading is only called if the file was read
 // successfully. complete is always called. If completeReading is called, then
 // this will always happen before calling complete.
@@ -95,7 +82,6 @@
 		start:           start,
 		completeReading: completeReading,
 		complete:        complete,
->>>>>>> 7d4b7ad9
 	}
 
 	select {
@@ -110,22 +96,6 @@
 }
 
 type saveFileJob struct {
-<<<<<<< HEAD
-	snPath   string
-	target   string
-	file     fs.File
-	fi       os.FileInfo
-	ch       chan<- futureNodeResult
-	complete CompleteFunc
-	start    func()
-}
-
-// saveFile stores the file f in the repo, then closes it.
-func (s *FileSaver) saveFile(ctx context.Context, chnker *chunker.Chunker, snPath string, target string, f fs.File, fi os.FileInfo, start func()) futureNodeResult {
-	start()
-
-	stats := ItemStats{}
-=======
 	snPath string
 	target string
 	file   fs.File
@@ -141,13 +111,10 @@
 func (s *FileSaver) saveFile(ctx context.Context, chnker *chunker.Chunker, snPath string, target string, f fs.File, fi os.FileInfo, start func(), finishReading func(), finish func(res futureNodeResult)) {
 	start()
 
->>>>>>> 7d4b7ad9
 	fnr := futureNodeResult{
 		snPath: snPath,
 		target: target,
 	}
-<<<<<<< HEAD
-=======
 	var lock sync.Mutex
 	remaining := 0
 	isCompleted := false
@@ -185,50 +152,25 @@
 			finish(fnr)
 		}
 	}
->>>>>>> 7d4b7ad9
 
 	debug.Log("%v", snPath)
 
 	node, err := s.NodeFromFileInfo(snPath, f.Name(), fi)
 	if err != nil {
 		_ = f.Close()
-<<<<<<< HEAD
-		fnr.err = err
-		return fnr
-=======
 		completeError(err)
 		return
->>>>>>> 7d4b7ad9
 	}
 
 	if node.Type != "file" {
 		_ = f.Close()
-<<<<<<< HEAD
-		fnr.err = errors.Errorf("node type %q is wrong", node.Type)
-		return fnr
-=======
 		completeError(errors.Errorf("node type %q is wrong", node.Type))
 		return
->>>>>>> 7d4b7ad9
 	}
 
 	// reuse the chunker
 	chnker.Reset(f, s.pol)
 
-<<<<<<< HEAD
-	var results []FutureBlob
-	complete := func(sbr SaveBlobResponse) {
-		if !sbr.known {
-			stats.DataBlobs++
-			stats.DataSize += uint64(sbr.length)
-			stats.DataSizeInRepo += uint64(sbr.sizeInRepo)
-		}
-
-		node.Content = append(node.Content, sbr.id)
-	}
-
-=======
->>>>>>> 7d4b7ad9
 	node.Content = []restic.ID{}
 	node.Size = 0
 	var idx int
@@ -245,24 +187,14 @@
 
 		if err != nil {
 			_ = f.Close()
-<<<<<<< HEAD
-			fnr.err = err
-			return fnr
-=======
 			completeError(err)
 			return
->>>>>>> 7d4b7ad9
 		}
 		// test if the context has been cancelled, return the error
 		if ctx.Err() != nil {
 			_ = f.Close()
-<<<<<<< HEAD
-			fnr.err = ctx.Err()
-			return fnr
-=======
 			completeError(ctx.Err())
 			return
->>>>>>> 7d4b7ad9
 		}
 
 		// add a place to store the saveBlob result
@@ -290,50 +222,15 @@
 		// test if the context has been cancelled, return the error
 		if ctx.Err() != nil {
 			_ = f.Close()
-<<<<<<< HEAD
-			fnr.err = ctx.Err()
-			return fnr
-		}
-
-		s.CompleteBlob(f.Name(), uint64(len(chunk.Data)))
-
-		// collect already completed blobs
-		for len(results) > 0 {
-			sbr := results[0].Poll()
-			if sbr == nil {
-				break
-			}
-			results[0] = FutureBlob{}
-			results = results[1:]
-			complete(*sbr)
-		}
-=======
 			completeError(ctx.Err())
 			return
 		}
 
 		s.CompleteBlob(uint64(len(chunk.Data)))
->>>>>>> 7d4b7ad9
 	}
 
 	err = f.Close()
 	if err != nil {
-<<<<<<< HEAD
-		fnr.err = err
-		return fnr
-	}
-
-	for i, res := range results {
-		results[i] = FutureBlob{}
-		sbr := res.Take(ctx)
-		complete(sbr)
-	}
-
-	node.Size = size
-	fnr.node = node
-	fnr.stats = stats
-	return fnr
-=======
 		completeError(err)
 		return
 	}
@@ -346,7 +243,6 @@
 	lock.Unlock()
 	finishReading()
 	completeBlob()
->>>>>>> 7d4b7ad9
 }
 
 func (s *FileSaver) worker(ctx context.Context, jobs <-chan saveFileJob) {
@@ -365,14 +261,6 @@
 			}
 		}
 
-<<<<<<< HEAD
-		res := s.saveFile(ctx, chnker, job.snPath, job.target, job.file, job.fi, job.start)
-		if job.complete != nil {
-			job.complete(res.node, res.stats)
-		}
-		job.ch <- res
-		close(job.ch)
-=======
 		s.saveFile(ctx, chnker, job.snPath, job.target, job.file, job.fi, job.start, func() {
 			if job.completeReading != nil {
 				job.completeReading()
@@ -384,6 +272,5 @@
 			job.ch <- res
 			close(job.ch)
 		})
->>>>>>> 7d4b7ad9
 	}
 }