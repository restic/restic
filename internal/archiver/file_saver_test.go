package archiver

import (
	"context"
	"fmt"
	"os"
	"path/filepath"
	"runtime"
	"testing"

	"github.com/restic/chunker"
	"github.com/restic/restic/internal/fs"
	"github.com/restic/restic/internal/restic"
	"github.com/restic/restic/internal/test"
	"golang.org/x/sync/errgroup"
)

func createTestFiles(t testing.TB, num int) (files []string) {
	tempdir := test.TempDir(t)

	for i := 0; i < 15; i++ {
		filename := fmt.Sprintf("testfile-%d", i)
		err := os.WriteFile(filepath.Join(tempdir, filename), []byte(filename), 0600)
		if err != nil {
			t.Fatal(err)
		}
		files = append(files, filepath.Join(tempdir, filename))
	}

	return files
}

func startFileSaver(ctx context.Context, t testing.TB) (*FileSaver, context.Context, *errgroup.Group) {
	wg, ctx := errgroup.WithContext(ctx)

<<<<<<< HEAD
	saveBlob := func(ctx context.Context, tpe restic.BlobType, buf *Buffer) FutureBlob {
		ch := make(chan SaveBlobResponse)
		close(ch)
		return FutureBlob{ch: ch}
=======
	saveBlob := func(ctx context.Context, tpe restic.BlobType, buf *Buffer, cb func(SaveBlobResponse)) {
		cb(SaveBlobResponse{
			id:         restic.Hash(buf.Data),
			length:     len(buf.Data),
			sizeInRepo: len(buf.Data),
			known:      false,
		})
>>>>>>> 7d4b7ad9
	}

	workers := uint(runtime.NumCPU())
	pol, err := chunker.RandomPolynomial()
	if err != nil {
		t.Fatal(err)
	}

	s := NewFileSaver(ctx, wg, saveBlob, pol, workers, workers)
<<<<<<< HEAD
	s.NodeFromFileInfo = restic.NodeFromFileInfo
=======
	s.NodeFromFileInfo = func(snPath, filename string, fi os.FileInfo) (*restic.Node, error) {
		return restic.NodeFromFileInfo(filename, fi)
	}
>>>>>>> 7d4b7ad9

	return s, ctx, wg
}

func TestFileSaver(t *testing.T) {
	ctx, cancel := context.WithCancel(context.Background())
	defer cancel()

	files := createTestFiles(t, 15)

	startFn := func() {}
	completeReadingFn := func() {}
	completeFn := func(*restic.Node, ItemStats) {}

	testFs := fs.Local{}
	s, ctx, wg := startFileSaver(ctx, t)

	var results []FutureNode

	for _, filename := range files {
		f, err := testFs.Open(filename)
		if err != nil {
			t.Fatal(err)
		}

		fi, err := f.Stat()
		if err != nil {
			t.Fatal(err)
		}

<<<<<<< HEAD
		ff := s.Save(ctx, filename, filename, f, fi, startFn, completeFn)
=======
		ff := s.Save(ctx, filename, filename, f, fi, startFn, completeReadingFn, completeFn)
>>>>>>> 7d4b7ad9
		results = append(results, ff)
	}

	for _, file := range results {
		fnr := file.take(ctx)
		if fnr.err != nil {
			t.Errorf("unable to save file: %v", fnr.err)
		}
	}

	s.TriggerShutdown()

	err := wg.Wait()
	if err != nil {
		t.Fatal(err)
	}
}<|MERGE_RESOLUTION|>--- conflicted
+++ resolved
@@ -33,12 +33,6 @@
 func startFileSaver(ctx context.Context, t testing.TB) (*FileSaver, context.Context, *errgroup.Group) {
 	wg, ctx := errgroup.WithContext(ctx)
 
-<<<<<<< HEAD
-	saveBlob := func(ctx context.Context, tpe restic.BlobType, buf *Buffer) FutureBlob {
-		ch := make(chan SaveBlobResponse)
-		close(ch)
-		return FutureBlob{ch: ch}
-=======
 	saveBlob := func(ctx context.Context, tpe restic.BlobType, buf *Buffer, cb func(SaveBlobResponse)) {
 		cb(SaveBlobResponse{
 			id:         restic.Hash(buf.Data),
@@ -46,7 +40,6 @@
 			sizeInRepo: len(buf.Data),
 			known:      false,
 		})
->>>>>>> 7d4b7ad9
 	}
 
 	workers := uint(runtime.NumCPU())
@@ -56,13 +49,9 @@
 	}
 
 	s := NewFileSaver(ctx, wg, saveBlob, pol, workers, workers)
-<<<<<<< HEAD
-	s.NodeFromFileInfo = restic.NodeFromFileInfo
-=======
 	s.NodeFromFileInfo = func(snPath, filename string, fi os.FileInfo) (*restic.Node, error) {
 		return restic.NodeFromFileInfo(filename, fi)
 	}
->>>>>>> 7d4b7ad9
 
 	return s, ctx, wg
 }
@@ -93,11 +82,7 @@
 			t.Fatal(err)
 		}
 
-<<<<<<< HEAD
-		ff := s.Save(ctx, filename, filename, f, fi, startFn, completeFn)
-=======
 		ff := s.Save(ctx, filename, filename, f, fi, startFn, completeReadingFn, completeFn)
->>>>>>> 7d4b7ad9
 		results = append(results, ff)
 	}
 
