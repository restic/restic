package archiver

import (
	"bytes"
	"context"
	"io"
	"os"
	"path/filepath"
	"runtime"
	"strings"
	"sync"
	"sync/atomic"
	"syscall"
	"testing"
	"time"

	"github.com/google/go-cmp/cmp"
	"github.com/restic/restic/internal/backend/mem"
	"github.com/restic/restic/internal/checker"
	"github.com/restic/restic/internal/errors"
	"github.com/restic/restic/internal/fs"
	"github.com/restic/restic/internal/repository"
	"github.com/restic/restic/internal/restic"
	restictest "github.com/restic/restic/internal/test"
	"golang.org/x/sync/errgroup"
)

func prepareTempdirRepoSrc(t testing.TB, src TestDir) (string, restic.Repository) {
	tempdir := restictest.TempDir(t)
	repo := repository.TestRepository(t)

	TestCreateFiles(t, tempdir, src)

	return tempdir, repo
}

func saveFile(t testing.TB, repo restic.Repository, filename string, filesystem fs.FS) (*restic.Node, ItemStats) {
	wg, ctx := errgroup.WithContext(context.TODO())
	repo.StartPackUploader(ctx, wg)

	arch := New(repo, filesystem, Options{})
	arch.runWorkers(ctx, wg)

	arch.Error = func(item string, err error) error {
		t.Errorf("archiver error for %v: %v", item, err)
		return err
	}

	var (
		completeReadingCallback bool

		completeCallbackNode  *restic.Node
		completeCallbackStats ItemStats
		completeCallback      bool

		startCallback bool
	)

	completeReading := func() {
		completeReadingCallback = true
		if completeCallback {
			t.Error("callbacks called in wrong order")
		}
	}

	complete := func(node *restic.Node, stats ItemStats) {
		completeCallback = true
		completeCallbackNode = node
		completeCallbackStats = stats
	}

	start := func() {
		startCallback = true
	}

	file, err := arch.FS.OpenFile(filename, fs.O_RDONLY|fs.O_NOFOLLOW, 0)
	if err != nil {
		t.Fatal(err)
	}

	fi, err := file.Stat()
	if err != nil {
		t.Fatal(err)
	}

<<<<<<< HEAD
	res := arch.fileSaver.Save(ctx, "/", filename, file, fi, start, complete)
=======
	res := arch.fileSaver.Save(ctx, "/", filename, file, fi, start, completeReading, complete)
>>>>>>> 7d4b7ad9

	fnr := res.take(ctx)
	if fnr.err != nil {
		t.Fatal(fnr.err)
	}

	arch.stopWorkers()
	err = repo.Flush(context.Background())
	if err != nil {
		t.Fatal(err)
	}

	if err := wg.Wait(); err != nil {
		t.Fatal(err)
	}

	if !startCallback {
		t.Errorf("start callback did not happen")
	}

	if !completeReadingCallback {
		t.Errorf("completeReading callback did not happen")
	}

	if !completeCallback {
		t.Errorf("complete callback did not happen")
	}

	if completeCallbackNode == nil {
		t.Errorf("no node returned for complete callback")
	}

	if completeCallbackNode != nil && !fnr.node.Equals(*completeCallbackNode) {
		t.Errorf("different node returned for complete callback")
	}

	if completeCallbackStats != fnr.stats {
		t.Errorf("different stats return for complete callback, want:\n  %v\ngot:\n  %v", fnr.stats, completeCallbackStats)
	}

	return fnr.node, fnr.stats
}

func TestArchiverSaveFile(t *testing.T) {
	var tests = []TestFile{
		{Content: ""},
		{Content: "foo"},
		{Content: string(restictest.Random(23, 12*1024*1024+1287898))},
	}

	for _, testfile := range tests {
		t.Run("", func(t *testing.T) {
			ctx, cancel := context.WithCancel(context.Background())
			defer cancel()

			tempdir, repo := prepareTempdirRepoSrc(t, TestDir{"file": testfile})
			node, stats := saveFile(t, repo, filepath.Join(tempdir, "file"), fs.Track{FS: fs.Local{}})

			TestEnsureFileContent(ctx, t, repo, "file", node, testfile)
			if stats.DataSize != uint64(len(testfile.Content)) {
				t.Errorf("wrong stats returned in DataSize, want %d, got %d", len(testfile.Content), stats.DataSize)
			}
			if stats.DataBlobs <= 0 && len(testfile.Content) > 0 {
				t.Errorf("wrong stats returned in DataBlobs, want > 0, got %d", stats.DataBlobs)
			}
			if stats.TreeSize != 0 {
				t.Errorf("wrong stats returned in TreeSize, want 0, got %d", stats.TreeSize)
			}
			if stats.TreeBlobs != 0 {
				t.Errorf("wrong stats returned in DataBlobs, want 0, got %d", stats.DataBlobs)
			}
		})
	}
}

func TestArchiverSaveFileReaderFS(t *testing.T) {
	var tests = []struct {
		Data string
	}{
		{Data: "foo"},
		{Data: string(restictest.Random(23, 12*1024*1024+1287898))},
	}

	for _, test := range tests {
		t.Run("", func(t *testing.T) {
			ctx, cancel := context.WithCancel(context.Background())
			defer cancel()

			repo := repository.TestRepository(t)

			ts := time.Now()
			filename := "xx"
			readerFs := &fs.Reader{
				ModTime:    ts,
				Mode:       0123,
				Name:       filename,
				ReadCloser: io.NopCloser(strings.NewReader(test.Data)),
			}

			node, stats := saveFile(t, repo, filename, readerFs)

			TestEnsureFileContent(ctx, t, repo, "file", node, TestFile{Content: test.Data})
			if stats.DataSize != uint64(len(test.Data)) {
				t.Errorf("wrong stats returned in DataSize, want %d, got %d", len(test.Data), stats.DataSize)
			}
			if stats.DataBlobs <= 0 && len(test.Data) > 0 {
				t.Errorf("wrong stats returned in DataBlobs, want > 0, got %d", stats.DataBlobs)
			}
			if stats.TreeSize != 0 {
				t.Errorf("wrong stats returned in TreeSize, want 0, got %d", stats.TreeSize)
			}
			if stats.TreeBlobs != 0 {
				t.Errorf("wrong stats returned in DataBlobs, want 0, got %d", stats.DataBlobs)
			}
		})
	}
}

func TestArchiverSave(t *testing.T) {
	var tests = []TestFile{
		{Content: ""},
		{Content: "foo"},
		{Content: string(restictest.Random(23, 12*1024*1024+1287898))},
	}

	for _, testfile := range tests {
		t.Run("", func(t *testing.T) {
			ctx, cancel := context.WithCancel(context.Background())
			defer cancel()

			tempdir, repo := prepareTempdirRepoSrc(t, TestDir{"file": testfile})

			wg, ctx := errgroup.WithContext(ctx)
			repo.StartPackUploader(ctx, wg)

			arch := New(repo, fs.Track{FS: fs.Local{}}, Options{})
			arch.Error = func(item string, err error) error {
				t.Errorf("archiver error for %v: %v", item, err)
				return err
			}
			arch.runWorkers(ctx, wg)

			node, excluded, err := arch.Save(ctx, "/", filepath.Join(tempdir, "file"), nil)
			if err != nil {
				t.Fatal(err)
			}

			if excluded {
				t.Errorf("Save() excluded the node, that's unexpected")
			}

			fnr := node.take(ctx)
			if fnr.err != nil {
				t.Fatal(fnr.err)
			}

			if fnr.node == nil {
				t.Fatalf("returned node is nil")
			}

			stats := fnr.stats

			arch.stopWorkers()
			err = repo.Flush(ctx)
			if err != nil {
				t.Fatal(err)
			}

			TestEnsureFileContent(ctx, t, repo, "file", fnr.node, testfile)
			if stats.DataSize != uint64(len(testfile.Content)) {
				t.Errorf("wrong stats returned in DataSize, want %d, got %d", len(testfile.Content), stats.DataSize)
			}
			if stats.DataBlobs <= 0 && len(testfile.Content) > 0 {
				t.Errorf("wrong stats returned in DataBlobs, want > 0, got %d", stats.DataBlobs)
			}
			if stats.TreeSize != 0 {
				t.Errorf("wrong stats returned in TreeSize, want 0, got %d", stats.TreeSize)
			}
			if stats.TreeBlobs != 0 {
				t.Errorf("wrong stats returned in DataBlobs, want 0, got %d", stats.DataBlobs)
			}
		})
	}
}

func TestArchiverSaveReaderFS(t *testing.T) {
	var tests = []struct {
		Data string
	}{
		{Data: "foo"},
		{Data: string(restictest.Random(23, 12*1024*1024+1287898))},
	}

	for _, test := range tests {
		t.Run("", func(t *testing.T) {
			ctx, cancel := context.WithCancel(context.Background())
			defer cancel()

			repo := repository.TestRepository(t)

			wg, ctx := errgroup.WithContext(ctx)
			repo.StartPackUploader(ctx, wg)

			wg, ctx := errgroup.WithContext(ctx)
			repo.StartPackUploader(ctx, wg)

			ts := time.Now()
			filename := "xx"
			readerFs := &fs.Reader{
				ModTime:    ts,
				Mode:       0123,
				Name:       filename,
				ReadCloser: io.NopCloser(strings.NewReader(test.Data)),
			}

			arch := New(repo, readerFs, Options{})
			arch.Error = func(item string, err error) error {
				t.Errorf("archiver error for %v: %v", item, err)
				return err
			}
			arch.runWorkers(ctx, wg)

			node, excluded, err := arch.Save(ctx, "/", filename, nil)
			t.Logf("Save returned %v %v", node, err)
			if err != nil {
				t.Fatal(err)
			}

			if excluded {
				t.Errorf("Save() excluded the node, that's unexpected")
			}

			fnr := node.take(ctx)
			if fnr.err != nil {
				t.Fatal(fnr.err)
			}

			if fnr.node == nil {
				t.Fatalf("returned node is nil")
			}

			stats := fnr.stats

			arch.stopWorkers()
			err = repo.Flush(ctx)
			if err != nil {
				t.Fatal(err)
			}

			TestEnsureFileContent(ctx, t, repo, "file", fnr.node, TestFile{Content: test.Data})
			if stats.DataSize != uint64(len(test.Data)) {
				t.Errorf("wrong stats returned in DataSize, want %d, got %d", len(test.Data), stats.DataSize)
			}
			if stats.DataBlobs <= 0 && len(test.Data) > 0 {
				t.Errorf("wrong stats returned in DataBlobs, want > 0, got %d", stats.DataBlobs)
			}
			if stats.TreeSize != 0 {
				t.Errorf("wrong stats returned in TreeSize, want 0, got %d", stats.TreeSize)
			}
			if stats.TreeBlobs != 0 {
				t.Errorf("wrong stats returned in DataBlobs, want 0, got %d", stats.DataBlobs)
			}
		})
	}
}

func BenchmarkArchiverSaveFileSmall(b *testing.B) {
	const fileSize = 4 * 1024
	d := TestDir{"file": TestFile{
		Content: string(restictest.Random(23, fileSize)),
	}}

	b.SetBytes(fileSize)

	for i := 0; i < b.N; i++ {
		b.StopTimer()
		tempdir, repo := prepareTempdirRepoSrc(b, d)
		b.StartTimer()

		_, stats := saveFile(b, repo, filepath.Join(tempdir, "file"), fs.Track{FS: fs.Local{}})

		b.StopTimer()
		if stats.DataSize != fileSize {
			b.Errorf("wrong stats returned in DataSize, want %d, got %d", fileSize, stats.DataSize)
		}
		if stats.DataBlobs <= 0 {
			b.Errorf("wrong stats returned in DataBlobs, want > 0, got %d", stats.DataBlobs)
		}
		if stats.TreeSize != 0 {
			b.Errorf("wrong stats returned in TreeSize, want 0, got %d", stats.TreeSize)
		}
		if stats.TreeBlobs != 0 {
			b.Errorf("wrong stats returned in DataBlobs, want 0, got %d", stats.DataBlobs)
		}
		b.StartTimer()
	}
}

func BenchmarkArchiverSaveFileLarge(b *testing.B) {
	const fileSize = 40*1024*1024 + 1287898
	d := TestDir{"file": TestFile{
		Content: string(restictest.Random(23, fileSize)),
	}}

	b.SetBytes(fileSize)

	for i := 0; i < b.N; i++ {
		b.StopTimer()
		tempdir, repo := prepareTempdirRepoSrc(b, d)
		b.StartTimer()

		_, stats := saveFile(b, repo, filepath.Join(tempdir, "file"), fs.Track{FS: fs.Local{}})

		b.StopTimer()
		if stats.DataSize != fileSize {
			b.Errorf("wrong stats returned in DataSize, want %d, got %d", fileSize, stats.DataSize)
		}
		if stats.DataBlobs <= 0 {
			b.Errorf("wrong stats returned in DataBlobs, want > 0, got %d", stats.DataBlobs)
		}
		if stats.TreeSize != 0 {
			b.Errorf("wrong stats returned in TreeSize, want 0, got %d", stats.TreeSize)
		}
		if stats.TreeBlobs != 0 {
			b.Errorf("wrong stats returned in DataBlobs, want 0, got %d", stats.DataBlobs)
		}
		b.StartTimer()
	}
}

type blobCountingRepo struct {
	restic.Repository

	m     sync.Mutex
	saved map[restic.BlobHandle]uint
}

func (repo *blobCountingRepo) SaveBlob(ctx context.Context, t restic.BlobType, buf []byte, id restic.ID, storeDuplicate bool) (restic.ID, bool, int, error) {
	id, exists, size, err := repo.Repository.SaveBlob(ctx, t, buf, id, false)
	if exists {
		return id, exists, size, err
	}
	h := restic.BlobHandle{ID: id, Type: t}
	repo.m.Lock()
	repo.saved[h]++
	repo.m.Unlock()
	return id, exists, size, err
}

func (repo *blobCountingRepo) SaveTree(ctx context.Context, t *restic.Tree) (restic.ID, error) {
	id, err := restic.SaveTree(ctx, repo.Repository, t)
	h := restic.BlobHandle{ID: id, Type: restic.TreeBlob}
	repo.m.Lock()
	repo.saved[h]++
	repo.m.Unlock()
	return id, err
}

func appendToFile(t testing.TB, filename string, data []byte) {
	f, err := os.OpenFile(filename, os.O_CREATE|os.O_APPEND|os.O_WRONLY, 0644)
	if err != nil {
		t.Fatal(err)
	}

	_, err = f.Write(data)
	if err != nil {
		_ = f.Close()
		t.Fatal(err)
	}

	err = f.Close()
	if err != nil {
		t.Fatal(err)
	}
}

func TestArchiverSaveFileIncremental(t *testing.T) {
	tempdir := restictest.TempDir(t)

	repo := &blobCountingRepo{
		Repository: repository.TestRepository(t),
		saved:      make(map[restic.BlobHandle]uint),
	}

	data := restictest.Random(23, 512*1024+887898)
	testfile := filepath.Join(tempdir, "testfile")

	for i := 0; i < 3; i++ {
		appendToFile(t, testfile, data)
		node, _ := saveFile(t, repo, testfile, fs.Track{FS: fs.Local{}})

		t.Logf("node blobs: %v", node.Content)

		for h, n := range repo.saved {
			if n > 1 {
				t.Errorf("iteration %v: blob %v saved more than once (%d times)", i, h, n)
			}
		}
	}
}

func save(t testing.TB, filename string, data []byte) {
	f, err := os.Create(filename)
	if err != nil {
		t.Fatal(err)
	}

	_, err = f.Write(data)
	if err != nil {
		t.Fatal(err)
	}

	err = f.Sync()
	if err != nil {
		t.Fatal(err)
	}

	err = f.Close()
	if err != nil {
		t.Fatal(err)
	}
}

func chmodTwice(t testing.TB, name string) {
	// POSIX says that ctime is updated "even if the file status does not
	// change", but let's make sure it does change, just in case.
	err := os.Chmod(name, 0700)
	restictest.OK(t, err)

	sleep()

	err = os.Chmod(name, 0600)
	restictest.OK(t, err)
}

func lstat(t testing.TB, name string) os.FileInfo {
	fi, err := os.Lstat(name)
	if err != nil {
		t.Fatal(err)
	}

	return fi
}

func setTimestamp(t testing.TB, filename string, atime, mtime time.Time) {
	var utimes = [...]syscall.Timespec{
		syscall.NsecToTimespec(atime.UnixNano()),
		syscall.NsecToTimespec(mtime.UnixNano()),
	}

	err := syscall.UtimesNano(filename, utimes[:])
	if err != nil {
		t.Fatal(err)
	}
}

func remove(t testing.TB, filename string) {
	err := os.Remove(filename)
	if err != nil {
		t.Fatal(err)
	}
}

func rename(t testing.TB, oldname, newname string) {
	err := os.Rename(oldname, newname)
	if err != nil {
		t.Fatal(err)
	}
}

func nodeFromFI(t testing.TB, filename string, fi os.FileInfo) *restic.Node {
	node, err := restic.NodeFromFileInfo(filename, fi)
	if err != nil {
		t.Fatal(err)
	}

	return node
}

// sleep sleeps long enough to ensure a timestamp change.
func sleep() {
	d := 50 * time.Millisecond
	if runtime.GOOS == "darwin" {
		// On older Darwin instances, the file system only supports one second
		// granularity.
		d = 1500 * time.Millisecond
	}
	time.Sleep(d)
}

func TestFileChanged(t *testing.T) {
	var defaultContent = []byte("foobar")

	var tests = []struct {
		Name           string
		SkipForWindows bool
		Content        []byte
		Modify         func(t testing.TB, filename string)
		ChangeIgnore   uint
		SameFile       bool
	}{
		{
			Name: "same-content-new-file",
			Modify: func(t testing.TB, filename string) {
				remove(t, filename)
				sleep()
				save(t, filename, defaultContent)
			},
		},
		{
			Name: "same-content-new-timestamp",
			Modify: func(t testing.TB, filename string) {
				sleep()
				save(t, filename, defaultContent)
			},
		},
		{
			Name: "new-content-same-timestamp",
			// on Windows, there's no "create time" field users cannot modify,
			// so we're unable to detect if a file has been modified when the
			// timestamps are reset, so we skip this test for Windows
			SkipForWindows: true,
			Modify: func(t testing.TB, filename string) {
				fi, err := os.Stat(filename)
				if err != nil {
					t.Fatal(err)
				}
				extFI := fs.ExtendedStat(fi)
				save(t, filename, bytes.ToUpper(defaultContent))
				sleep()
				setTimestamp(t, filename, extFI.AccessTime, extFI.ModTime)
			},
		},
		{
			Name: "other-content",
			Modify: func(t testing.TB, filename string) {
				remove(t, filename)
				sleep()
				save(t, filename, []byte("xxxxxx"))
			},
		},
		{
			Name: "longer-content",
			Modify: func(t testing.TB, filename string) {
				save(t, filename, []byte("xxxxxxxxxxxxxxxxxxxxxx"))
			},
		},
		{
			Name: "new-file",
			Modify: func(t testing.TB, filename string) {
				remove(t, filename)
				sleep()
				save(t, filename, defaultContent)
			},
		},
		{
			Name:           "ctime-change",
			Modify:         chmodTwice,
			SameFile:       false,
			SkipForWindows: true, // No ctime on Windows, so this test would fail.
		},
		{
			Name:           "ignore-ctime-change",
			Modify:         chmodTwice,
			ChangeIgnore:   ChangeIgnoreCtime,
			SameFile:       true,
			SkipForWindows: true, // No ctime on Windows, so this test is meaningless.
		},
		{
			Name: "ignore-inode",
			Modify: func(t testing.TB, filename string) {
				fi := lstat(t, filename)
				// First create the new file, then remove the old one,
				// so that the old file retains its inode number.
				tempname := filename + ".old"
				rename(t, filename, tempname)
				save(t, filename, defaultContent)
				remove(t, tempname)
				setTimestamp(t, filename, fi.ModTime(), fi.ModTime())
			},
			ChangeIgnore: ChangeIgnoreCtime | ChangeIgnoreInode,
			SameFile:     true,
		},
	}

	for _, test := range tests {
		t.Run(test.Name, func(t *testing.T) {
			if runtime.GOOS == "windows" && test.SkipForWindows {
				t.Skip("don't run test on Windows")
			}

			tempdir := restictest.TempDir(t)

			filename := filepath.Join(tempdir, "file")
			content := defaultContent
			if test.Content != nil {
				content = test.Content
			}
			save(t, filename, content)

			fiBefore := lstat(t, filename)
			node := nodeFromFI(t, filename, fiBefore)

			if fileChanged(fiBefore, node, 0) {
				t.Fatalf("unchanged file detected as changed")
			}

			test.Modify(t, filename)

			fiAfter := lstat(t, filename)

			if test.SameFile {
				// file should be detected as unchanged
				if fileChanged(fiAfter, node, test.ChangeIgnore) {
					t.Fatalf("unmodified file detected as changed")
				}
			} else {
				// file should be detected as changed
				if !fileChanged(fiAfter, node, test.ChangeIgnore) && !test.SameFile {
					t.Fatalf("modified file detected as unchanged")
				}
			}
		})
	}
}

func TestFilChangedSpecialCases(t *testing.T) {
	tempdir := restictest.TempDir(t)

	filename := filepath.Join(tempdir, "file")
	content := []byte("foobar")
	save(t, filename, content)

	t.Run("nil-node", func(t *testing.T) {
		fi := lstat(t, filename)
		if !fileChanged(fi, nil, 0) {
			t.Fatal("nil node detected as unchanged")
		}
	})

	t.Run("type-change", func(t *testing.T) {
		fi := lstat(t, filename)
		node := nodeFromFI(t, filename, fi)
		node.Type = "symlink"
		if !fileChanged(fi, node, 0) {
			t.Fatal("node with changed type detected as unchanged")
		}
	})
}

func TestArchiverSaveDir(t *testing.T) {
	const targetNodeName = "targetdir"

	var tests = []struct {
		src    TestDir
		chdir  string
		target string
		want   TestDir
	}{
		{
			src: TestDir{
				"targetfile": TestFile{Content: string(restictest.Random(888, 2*1024*1024+5000))},
			},
			target: ".",
			want: TestDir{
				"targetdir": TestDir{
					"targetfile": TestFile{Content: string(restictest.Random(888, 2*1024*1024+5000))},
				},
			},
		},
		{
			src: TestDir{
				"targetdir": TestDir{
					"foo":        TestFile{Content: "foo"},
					"emptyfile":  TestFile{Content: ""},
					"bar":        TestFile{Content: "XXXXXXXXXXXXXXXXXXXXXXXXXXXXXX"},
					"largefile":  TestFile{Content: string(restictest.Random(888, 2*1024*1024+5000))},
					"largerfile": TestFile{Content: string(restictest.Random(234, 5*1024*1024+5000))},
				},
			},
			target: "targetdir",
		},
		{
			src: TestDir{
				"foo":       TestFile{Content: "foo"},
				"emptyfile": TestFile{Content: ""},
				"bar":       TestFile{Content: "XXXXXXXXXXXXXXXXXXXXXXXXXXXXXX"},
			},
			target: ".",
			want: TestDir{
				"targetdir": TestDir{
					"foo":       TestFile{Content: "foo"},
					"emptyfile": TestFile{Content: ""},
					"bar":       TestFile{Content: "XXXXXXXXXXXXXXXXXXXXXXXXXXXXXX"},
				},
			},
		},
		{
			src: TestDir{
				"foo": TestDir{
					"subdir": TestDir{
						"x": TestFile{Content: "xxx"},
						"y": TestFile{Content: "yyyyyyyyyyyyyyyy"},
						"z": TestFile{Content: "zzzzzzzzzzzzzzzzzzzzzzzzzzzzzzz"},
					},
					"file": TestFile{Content: "just a test"},
				},
			},
			chdir:  "foo/subdir",
			target: "../../",
			want: TestDir{
				"targetdir": TestDir{
					"foo": TestDir{
						"subdir": TestDir{
							"x": TestFile{Content: "xxx"},
							"y": TestFile{Content: "yyyyyyyyyyyyyyyy"},
							"z": TestFile{Content: "zzzzzzzzzzzzzzzzzzzzzzzzzzzzzzz"},
						},
						"file": TestFile{Content: "just a test"},
					},
				},
			},
		},
		{
			src: TestDir{
				"foo": TestDir{
					"file":  TestFile{Content: "just a test"},
					"file2": TestFile{Content: "again"},
				},
			},
			target: "./foo",
			want: TestDir{
				"targetdir": TestDir{
					"file":  TestFile{Content: "just a test"},
					"file2": TestFile{Content: "again"},
				},
			},
		},
	}

	for _, test := range tests {
		t.Run("", func(t *testing.T) {
<<<<<<< HEAD
			tempdir, repo, cleanup := prepareTempdirRepoSrc(t, test.src)
			defer cleanup()
=======
			tempdir, repo := prepareTempdirRepoSrc(t, test.src)

			wg, ctx := errgroup.WithContext(context.Background())
			repo.StartPackUploader(ctx, wg)
>>>>>>> 7d4b7ad9

			wg, ctx := errgroup.WithContext(context.Background())
			repo.StartPackUploader(ctx, wg)

			arch := New(repo, fs.Track{FS: fs.Local{}}, Options{})
			arch.runWorkers(ctx, wg)

			chdir := tempdir
			if test.chdir != "" {
				chdir = filepath.Join(chdir, test.chdir)
			}

			back := restictest.Chdir(t, chdir)
			defer back()

			fi, err := fs.Lstat(test.target)
			if err != nil {
				t.Fatal(err)
			}

			ft, err := arch.SaveDir(ctx, "/", test.target, fi, nil, nil)
			if err != nil {
				t.Fatal(err)
			}

			fnr := ft.take(ctx)
			node, stats := fnr.node, fnr.stats

			t.Logf("stats: %v", stats)
			if stats.DataSize != 0 {
				t.Errorf("wrong stats returned in DataSize, want 0, got %d", stats.DataSize)
			}
			if stats.DataBlobs != 0 {
				t.Errorf("wrong stats returned in DataBlobs, want 0, got %d", stats.DataBlobs)
			}
			if stats.TreeSize == 0 {
				t.Errorf("wrong stats returned in TreeSize, want > 0, got %d", stats.TreeSize)
			}
			if stats.TreeBlobs <= 0 {
				t.Errorf("wrong stats returned in TreeBlobs, want > 0, got %d", stats.TreeBlobs)
			}

			node.Name = targetNodeName
			tree := &restic.Tree{Nodes: []*restic.Node{node}}
			treeID, err := restic.SaveTree(ctx, repo, tree)
			if err != nil {
				t.Fatal(err)
			}
			arch.stopWorkers()

			err = repo.Flush(ctx)
			if err != nil {
				t.Fatal(err)
			}

			err = wg.Wait()
			if err != nil {
				t.Fatal(err)
			}

			want := test.want
			if want == nil {
				want = test.src
			}
			TestEnsureTree(context.TODO(), t, "/", repo, treeID, want)
		})
	}
}

func TestArchiverSaveDirIncremental(t *testing.T) {
	tempdir := restictest.TempDir(t)

	repo := &blobCountingRepo{
		Repository: repository.TestRepository(t),
		saved:      make(map[restic.BlobHandle]uint),
	}

	appendToFile(t, filepath.Join(tempdir, "testfile"), []byte("foobar"))

	// save the empty directory several times in a row, then have a look if the
	// archiver did save the same tree several times
	for i := 0; i < 5; i++ {
		wg, ctx := errgroup.WithContext(context.TODO())
		repo.StartPackUploader(ctx, wg)

		arch := New(repo, fs.Track{FS: fs.Local{}}, Options{})
		arch.runWorkers(ctx, wg)

		fi, err := fs.Lstat(tempdir)
		if err != nil {
			t.Fatal(err)
		}

		ft, err := arch.SaveDir(ctx, "/", tempdir, fi, nil, nil)
		if err != nil {
			t.Fatal(err)
		}

		fnr := ft.take(ctx)
		node, stats := fnr.node, fnr.stats

		if err != nil {
			t.Fatal(err)
		}

		if i == 0 {
			// operation must have added new tree data
			if stats.DataSize != 0 {
				t.Errorf("wrong stats returned in DataSize, want 0, got %d", stats.DataSize)
			}
			if stats.DataBlobs != 0 {
				t.Errorf("wrong stats returned in DataBlobs, want 0, got %d", stats.DataBlobs)
			}
			if stats.TreeSize == 0 {
				t.Errorf("wrong stats returned in TreeSize, want > 0, got %d", stats.TreeSize)
			}
			if stats.TreeBlobs <= 0 {
				t.Errorf("wrong stats returned in TreeBlobs, want > 0, got %d", stats.TreeBlobs)
			}
		} else {
			// operation must not have added any new data
			if stats.DataSize != 0 {
				t.Errorf("wrong stats returned in DataSize, want 0, got %d", stats.DataSize)
			}
			if stats.DataBlobs != 0 {
				t.Errorf("wrong stats returned in DataBlobs, want 0, got %d", stats.DataBlobs)
			}
			if stats.TreeSize != 0 {
				t.Errorf("wrong stats returned in TreeSize, want 0, got %d", stats.TreeSize)
			}
			if stats.TreeBlobs != 0 {
				t.Errorf("wrong stats returned in TreeBlobs, want 0, got %d", stats.TreeBlobs)
			}
		}

		t.Logf("node subtree %v", node.Subtree)

		arch.stopWorkers()
		err = repo.Flush(ctx)
		if err != nil {
			t.Fatal(err)
		}
		err = wg.Wait()
		if err != nil {
			t.Fatal(err)
		}

		for h, n := range repo.saved {
			if n > 1 {
				t.Errorf("iteration %v: blob %v saved more than once (%d times)", i, h, n)
			}
		}
	}
}

// bothZeroOrNeither fails the test if only one of exp, act is zero.
func bothZeroOrNeither(tb testing.TB, exp, act uint64) {
	if (exp == 0 && act != 0) || (exp != 0 && act == 0) {
		_, file, line, _ := runtime.Caller(1)
		tb.Fatalf("\033[31m%s:%d:\n\n\texp: %#v\n\n\tgot: %#v\033[39m\n\n", filepath.Base(file), line, exp, act)
	}
}

func TestArchiverSaveTree(t *testing.T) {
	symlink := func(from, to string) func(t testing.TB) {
		return func(t testing.TB) {
			err := os.Symlink(from, to)
			if err != nil {
				t.Fatal(err)
			}
		}
	}

	// The toplevel directory is not counted in the ItemStats
	var tests = []struct {
		src     TestDir
		prepare func(t testing.TB)
		targets []string
		want    TestDir
		stat    ItemStats
	}{
		{
			src: TestDir{
				"targetfile": TestFile{Content: string("foobar")},
			},
			targets: []string{"targetfile"},
			want: TestDir{
				"targetfile": TestFile{Content: string("foobar")},
			},
			stat: ItemStats{1, 6, 32 + 6, 0, 0, 0},
		},
		{
			src: TestDir{
				"targetfile": TestFile{Content: string("foobar")},
			},
			prepare: symlink("targetfile", "filesymlink"),
			targets: []string{"targetfile", "filesymlink"},
			want: TestDir{
				"targetfile":  TestFile{Content: string("foobar")},
				"filesymlink": TestSymlink{Target: "targetfile"},
			},
			stat: ItemStats{1, 6, 32 + 6, 0, 0, 0},
		},
		{
			src: TestDir{
				"dir": TestDir{
					"subdir": TestDir{
						"subsubdir": TestDir{
							"targetfile": TestFile{Content: string("foobar")},
						},
					},
					"otherfile": TestFile{Content: string("xxx")},
				},
			},
			prepare: symlink("subdir", filepath.FromSlash("dir/symlink")),
			targets: []string{filepath.FromSlash("dir/symlink")},
			want: TestDir{
				"dir": TestDir{
					"symlink": TestSymlink{Target: "subdir"},
				},
			},
			stat: ItemStats{0, 0, 0, 1, 0x154, 0x16a},
		},
		{
			src: TestDir{
				"dir": TestDir{
					"subdir": TestDir{
						"subsubdir": TestDir{
							"targetfile": TestFile{Content: string("foobar")},
						},
					},
					"otherfile": TestFile{Content: string("xxx")},
				},
			},
			prepare: symlink("subdir", filepath.FromSlash("dir/symlink")),
			targets: []string{filepath.FromSlash("dir/symlink/subsubdir")},
			want: TestDir{
				"dir": TestDir{
					"symlink": TestDir{
						"subsubdir": TestDir{
							"targetfile": TestFile{Content: string("foobar")},
						},
					},
				},
			},
			stat: ItemStats{1, 6, 32 + 6, 3, 0x47f, 0x4c1},
		},
	}

	for _, test := range tests {
		t.Run("", func(t *testing.T) {
<<<<<<< HEAD
			tempdir, repo, cleanup := prepareTempdirRepoSrc(t, test.src)
			defer cleanup()
=======
			tempdir, repo := prepareTempdirRepoSrc(t, test.src)
>>>>>>> 7d4b7ad9

			testFS := fs.Track{FS: fs.Local{}}

			arch := New(repo, testFS, Options{})

			var stat ItemStats
			lock := &sync.Mutex{}
			arch.CompleteItem = func(item string, previous, current *restic.Node, s ItemStats, d time.Duration) {
				lock.Lock()
				defer lock.Unlock()
				stat.Add(s)
			}

			wg, ctx := errgroup.WithContext(context.TODO())
			repo.StartPackUploader(ctx, wg)

			arch.runWorkers(ctx, wg)

			back := restictest.Chdir(t, tempdir)
			defer back()

			if test.prepare != nil {
				test.prepare(t)
			}

			atree, err := NewTree(testFS, test.targets)
			if err != nil {
				t.Fatal(err)
			}

			fn, _, err := arch.SaveTree(ctx, "/", atree, nil, nil)
			if err != nil {
				t.Fatal(err)
			}

<<<<<<< HEAD
			treeID, err := restic.SaveTree(ctx, repo, tree)
			if err != nil {
				t.Fatal(err)
			}

=======
			fnr := fn.take(context.TODO())
			if fnr.err != nil {
				t.Fatal(fnr.err)
			}

			treeID := *fnr.node.Subtree

>>>>>>> 7d4b7ad9
			arch.stopWorkers()
			err = repo.Flush(ctx)
			if err != nil {
				t.Fatal(err)
			}
			err = wg.Wait()
			if err != nil {
				t.Fatal(err)
			}

			want := test.want
			if want == nil {
				want = test.src
			}
			TestEnsureTree(context.TODO(), t, "/", repo, treeID, want)
			bothZeroOrNeither(t, uint64(test.stat.DataBlobs), uint64(stat.DataBlobs))
			bothZeroOrNeither(t, uint64(test.stat.TreeBlobs), uint64(stat.TreeBlobs))
			bothZeroOrNeither(t, test.stat.DataSize, stat.DataSize)
			bothZeroOrNeither(t, test.stat.DataSizeInRepo, stat.DataSizeInRepo)
			bothZeroOrNeither(t, test.stat.TreeSizeInRepo, stat.TreeSizeInRepo)
		})
	}
}

func TestArchiverSnapshot(t *testing.T) {
	var tests = []struct {
		name    string
		src     TestDir
		want    TestDir
		chdir   string
		targets []string
	}{
		{
			name: "single-file",
			src: TestDir{
				"foo": TestFile{Content: "foo"},
			},
			targets: []string{"foo"},
		},
		{
			name: "file-current-dir",
			src: TestDir{
				"foo": TestFile{Content: "foo"},
			},
			targets: []string{"./foo"},
		},
		{
			name: "dir",
			src: TestDir{
				"target": TestDir{
					"foo": TestFile{Content: "foo"},
				},
			},
			targets: []string{"target"},
		},
		{
			name: "dir-current-dir",
			src: TestDir{
				"target": TestDir{
					"foo": TestFile{Content: "foo"},
				},
			},
			targets: []string{"./target"},
		},
		{
			name: "content-dir-current-dir",
			src: TestDir{
				"target": TestDir{
					"foo": TestFile{Content: "foo"},
				},
			},
			targets: []string{"./target/."},
		},
		{
			name: "current-dir",
			src: TestDir{
				"target": TestDir{
					"foo": TestFile{Content: "foo"},
				},
			},
			targets: []string{"."},
		},
		{
			name: "subdir",
			src: TestDir{
				"subdir": TestDir{
					"foo": TestFile{Content: "foo"},
					"subsubdir": TestDir{
						"foo": TestFile{Content: "foo in subsubdir"},
					},
				},
				"other": TestFile{Content: "another file"},
			},
			targets: []string{"subdir"},
			want: TestDir{
				"subdir": TestDir{
					"foo": TestFile{Content: "foo"},
					"subsubdir": TestDir{
						"foo": TestFile{Content: "foo in subsubdir"},
					},
				},
			},
		},
		{
			name: "subsubdir",
			src: TestDir{
				"subdir": TestDir{
					"foo": TestFile{Content: "foo"},
					"subsubdir": TestDir{
						"foo": TestFile{Content: "foo in subsubdir"},
					},
				},
				"other": TestFile{Content: "another file"},
			},
			targets: []string{"subdir/subsubdir"},
			want: TestDir{
				"subdir": TestDir{
					"subsubdir": TestDir{
						"foo": TestFile{Content: "foo in subsubdir"},
					},
				},
			},
		},
		{
			name: "parent-dir",
			src: TestDir{
				"subdir": TestDir{
					"foo": TestFile{Content: "foo"},
				},
				"other": TestFile{Content: "another file"},
			},
			chdir:   "subdir",
			targets: []string{".."},
		},
		{
			name: "parent-parent-dir",
			src: TestDir{
				"subdir": TestDir{
					"foo": TestFile{Content: "foo"},
					"subsubdir": TestDir{
						"empty": TestFile{Content: ""},
					},
				},
				"other": TestFile{Content: "another file"},
			},
			chdir:   "subdir/subsubdir",
			targets: []string{"../.."},
		},
		{
			name: "parent-parent-dir-slash",
			src: TestDir{
				"subdir": TestDir{
					"subsubdir": TestDir{
						"foo": TestFile{Content: "foo"},
					},
				},
				"other": TestFile{Content: "another file"},
			},
			chdir:   "subdir/subsubdir",
			targets: []string{"../../"},
			want: TestDir{
				"subdir": TestDir{
					"subsubdir": TestDir{
						"foo": TestFile{Content: "foo"},
					},
				},
				"other": TestFile{Content: "another file"},
			},
		},
		{
			name: "parent-subdir",
			src: TestDir{
				"subdir": TestDir{
					"foo": TestFile{Content: "foo"},
				},
				"other": TestFile{Content: "another file"},
			},
			chdir:   "subdir",
			targets: []string{"../subdir"},
			want: TestDir{
				"subdir": TestDir{
					"foo": TestFile{Content: "foo"},
				},
			},
		},
		{
			name: "parent-parent-dir-subdir",
			src: TestDir{
				"subdir": TestDir{
					"subsubdir": TestDir{
						"foo": TestFile{Content: "foo"},
					},
				},
				"other": TestFile{Content: "another file"},
			},
			chdir:   "subdir/subsubdir",
			targets: []string{"../../subdir/subsubdir"},
			want: TestDir{
				"subdir": TestDir{
					"subsubdir": TestDir{
						"foo": TestFile{Content: "foo"},
					},
				},
			},
		},
		{
			name: "included-multiple1",
			src: TestDir{
				"subdir": TestDir{
					"subsubdir": TestDir{
						"foo": TestFile{Content: "foo"},
					},
					"other": TestFile{Content: "another file"},
				},
			},
			targets: []string{"subdir", "subdir/subsubdir"},
		},
		{
			name: "included-multiple2",
			src: TestDir{
				"subdir": TestDir{
					"subsubdir": TestDir{
						"foo": TestFile{Content: "foo"},
					},
					"other": TestFile{Content: "another file"},
				},
			},
			targets: []string{"subdir/subsubdir", "subdir"},
		},
		{
			name: "collision",
			src: TestDir{
				"subdir": TestDir{
					"foo": TestFile{Content: "foo in subdir"},
					"subsubdir": TestDir{
						"foo": TestFile{Content: "foo in subsubdir"},
					},
				},
				"foo": TestFile{Content: "another file"},
			},
			chdir:   "subdir",
			targets: []string{".", "../foo"},
			want: TestDir{

				"foo": TestFile{Content: "foo in subdir"},
				"subsubdir": TestDir{
					"foo": TestFile{Content: "foo in subsubdir"},
				},
				"foo-1": TestFile{Content: "another file"},
			},
		},
	}

	for _, test := range tests {
		t.Run(test.name, func(t *testing.T) {
			ctx, cancel := context.WithCancel(context.Background())
			defer cancel()

			tempdir, repo := prepareTempdirRepoSrc(t, test.src)

			arch := New(repo, fs.Track{FS: fs.Local{}}, Options{})

			chdir := tempdir
			if test.chdir != "" {
				chdir = filepath.Join(chdir, filepath.FromSlash(test.chdir))
			}

			back := restictest.Chdir(t, chdir)
			defer back()

			var targets []string
			for _, target := range test.targets {
				targets = append(targets, os.ExpandEnv(target))
			}

			t.Logf("targets: %v", targets)
			sn, snapshotID, err := arch.Snapshot(ctx, targets, SnapshotOptions{Time: time.Now()})
			if err != nil {
				t.Fatal(err)
			}

			t.Logf("saved as %v", snapshotID.Str())

			want := test.want
			if want == nil {
				want = test.src
			}
			TestEnsureSnapshot(t, repo, snapshotID, want)

			checker.TestCheckRepo(t, repo)

			// check that the snapshot contains the targets with absolute paths
			for i, target := range sn.Paths {
				atarget, err := filepath.Abs(test.targets[i])
				if err != nil {
					t.Fatal(err)
				}

				if target != atarget {
					t.Errorf("wrong path in snapshot: want %v, got %v", atarget, target)
				}
			}
		})
	}
}

func TestArchiverSnapshotSelect(t *testing.T) {
	var tests = []struct {
		name  string
		src   TestDir
		want  TestDir
		selFn SelectFunc
		err   string
	}{
		{
			name: "include-all",
			src: TestDir{
				"work": TestDir{
					"foo":     TestFile{Content: "foo"},
					"foo.txt": TestFile{Content: "foo text file"},
					"subdir": TestDir{
						"other":   TestFile{Content: "other in subdir"},
						"bar.txt": TestFile{Content: "bar.txt in subdir"},
					},
				},
				"other": TestFile{Content: "another file"},
			},
			selFn: func(item string, fi os.FileInfo) bool {
				return true
			},
		},
		{
			name: "exclude-all",
			src: TestDir{
				"work": TestDir{
					"foo":     TestFile{Content: "foo"},
					"foo.txt": TestFile{Content: "foo text file"},
					"subdir": TestDir{
						"other":   TestFile{Content: "other in subdir"},
						"bar.txt": TestFile{Content: "bar.txt in subdir"},
					},
				},
				"other": TestFile{Content: "another file"},
			},
			selFn: func(item string, fi os.FileInfo) bool {
				return false
			},
			err: "snapshot is empty",
		},
		{
			name: "exclude-txt-files",
			src: TestDir{
				"work": TestDir{
					"foo":     TestFile{Content: "foo"},
					"foo.txt": TestFile{Content: "foo text file"},
					"subdir": TestDir{
						"other":   TestFile{Content: "other in subdir"},
						"bar.txt": TestFile{Content: "bar.txt in subdir"},
					},
				},
				"other": TestFile{Content: "another file"},
			},
			want: TestDir{
				"work": TestDir{
					"foo": TestFile{Content: "foo"},
					"subdir": TestDir{
						"other": TestFile{Content: "other in subdir"},
					},
				},
				"other": TestFile{Content: "another file"},
			},
			selFn: func(item string, fi os.FileInfo) bool {
				return filepath.Ext(item) != ".txt"
			},
		},
		{
			name: "exclude-dir",
			src: TestDir{
				"work": TestDir{
					"foo":     TestFile{Content: "foo"},
					"foo.txt": TestFile{Content: "foo text file"},
					"subdir": TestDir{
						"other":   TestFile{Content: "other in subdir"},
						"bar.txt": TestFile{Content: "bar.txt in subdir"},
					},
				},
				"other": TestFile{Content: "another file"},
			},
			want: TestDir{
				"work": TestDir{
					"foo":     TestFile{Content: "foo"},
					"foo.txt": TestFile{Content: "foo text file"},
				},
				"other": TestFile{Content: "another file"},
			},
			selFn: func(item string, fi os.FileInfo) bool {
				return filepath.Base(item) != "subdir"
			},
		},
		{
			name: "select-absolute-paths",
			src: TestDir{
				"foo": TestFile{Content: "foo"},
			},
			selFn: func(item string, fi os.FileInfo) bool {
				return filepath.IsAbs(item)
			},
		},
	}

	for _, test := range tests {
		t.Run(test.name, func(t *testing.T) {
			ctx, cancel := context.WithCancel(context.Background())
			defer cancel()

			tempdir, repo := prepareTempdirRepoSrc(t, test.src)

			arch := New(repo, fs.Track{FS: fs.Local{}}, Options{})
			arch.Select = test.selFn

			back := restictest.Chdir(t, tempdir)
			defer back()

			targets := []string{"."}
			_, snapshotID, err := arch.Snapshot(ctx, targets, SnapshotOptions{Time: time.Now()})
			if test.err != "" {
				if err == nil {
					t.Fatalf("expected error not found, got %v, wanted %q", err, test.err)
				}

				if err.Error() != test.err {
					t.Fatalf("unexpected error, want %q, got %q", test.err, err)
				}

				return
			}

			if err != nil {
				t.Fatal(err)
			}

			t.Logf("saved as %v", snapshotID.Str())

			want := test.want
			if want == nil {
				want = test.src
			}
			TestEnsureSnapshot(t, repo, snapshotID, want)

			checker.TestCheckRepo(t, repo)
		})
	}
}

// MockFS keeps track which files are read.
type MockFS struct {
	fs.FS

	m         sync.Mutex
	bytesRead map[string]int // tracks bytes read from all opened files
}

func (m *MockFS) Open(name string) (fs.File, error) {
	f, err := m.FS.Open(name)
	if err != nil {
		return f, err
	}

	return MockFile{File: f, fs: m, filename: name}, nil
}

func (m *MockFS) OpenFile(name string, flag int, perm os.FileMode) (fs.File, error) {
	f, err := m.FS.OpenFile(name, flag, perm)
	if err != nil {
		return f, err
	}

	return MockFile{File: f, fs: m, filename: name}, nil
}

type MockFile struct {
	fs.File
	filename string

	fs *MockFS
}

func (f MockFile) Read(p []byte) (int, error) {
	n, err := f.File.Read(p)
	if n > 0 {
		f.fs.m.Lock()
		f.fs.bytesRead[f.filename] += n
		f.fs.m.Unlock()
	}
	return n, err
}

func TestArchiverParent(t *testing.T) {
	var tests = []struct {
		src  TestDir
		read map[string]int // tracks number of times a file must have been read
	}{
		{
			src: TestDir{
				"targetfile": TestFile{Content: string(restictest.Random(888, 2*1024*1024+5000))},
			},
			read: map[string]int{
				"targetfile": 1,
			},
		},
	}

	for _, test := range tests {
		t.Run("", func(t *testing.T) {
			ctx, cancel := context.WithCancel(context.Background())
			defer cancel()

			tempdir, repo := prepareTempdirRepoSrc(t, test.src)

			testFS := &MockFS{
				FS:        fs.Track{FS: fs.Local{}},
				bytesRead: make(map[string]int),
			}

			arch := New(repo, testFS, Options{})

			back := restictest.Chdir(t, tempdir)
			defer back()

			firstSnapshot, firstSnapshotID, err := arch.Snapshot(ctx, []string{"."}, SnapshotOptions{Time: time.Now()})
			if err != nil {
				t.Fatal(err)
			}

			t.Logf("first backup saved as %v", firstSnapshotID.Str())
			t.Logf("testfs: %v", testFS)

			// check that all files have been read exactly once
			TestWalkFiles(t, ".", test.src, func(filename string, item interface{}) error {
				file, ok := item.(TestFile)
				if !ok {
					return nil
				}

				n, ok := testFS.bytesRead[filename]
				if !ok {
					t.Fatalf("file %v was not read at all", filename)
				}

				if n != len(file.Content) {
					t.Fatalf("file %v: read %v bytes, wanted %v bytes", filename, n, len(file.Content))
				}
				return nil
			})

			opts := SnapshotOptions{
				Time:           time.Now(),
				ParentSnapshot: firstSnapshot,
			}
			_, secondSnapshotID, err := arch.Snapshot(ctx, []string{"."}, opts)
			if err != nil {
				t.Fatal(err)
			}

			// check that all files still been read exactly once
			TestWalkFiles(t, ".", test.src, func(filename string, item interface{}) error {
				file, ok := item.(TestFile)
				if !ok {
					return nil
				}

				n, ok := testFS.bytesRead[filename]
				if !ok {
					t.Fatalf("file %v was not read at all", filename)
				}

				if n != len(file.Content) {
					t.Fatalf("file %v: read %v bytes, wanted %v bytes", filename, n, len(file.Content))
				}
				return nil
			})

			t.Logf("second backup saved as %v", secondSnapshotID.Str())
			t.Logf("testfs: %v", testFS)

			checker.TestCheckRepo(t, repo)
		})
	}
}

func TestArchiverErrorReporting(t *testing.T) {
	ignoreErrorForBasename := func(basename string) ErrorFunc {
		return func(item string, err error) error {
			if filepath.Base(item) == "targetfile" {
				t.Logf("ignoring error for targetfile: %v", err)
				return nil
			}

			t.Errorf("error handler called for unexpected file %v: %v", item, err)
			return err
		}
	}

	chmodUnreadable := func(filename string) func(testing.TB) {
		return func(t testing.TB) {
			if runtime.GOOS == "windows" {
				t.Skip("Skipping this test for windows")
			}

			err := os.Chmod(filepath.FromSlash(filename), 0004)
			if err != nil {
				t.Fatal(err)
			}
		}
	}

	var tests = []struct {
		name      string
		src       TestDir
		want      TestDir
		prepare   func(t testing.TB)
		errFn     ErrorFunc
		mustError bool
	}{
		{
			name: "no-error",
			src: TestDir{
				"targetfile": TestFile{Content: "foobar"},
			},
		},
		{
			name: "file-unreadable",
			src: TestDir{
				"targetfile": TestFile{Content: "foobar"},
			},
			prepare:   chmodUnreadable("targetfile"),
			mustError: true,
		},
		{
			name: "file-unreadable-ignore-error",
			src: TestDir{
				"targetfile": TestFile{Content: "foobar"},
				"other":      TestFile{Content: "xxx"},
			},
			want: TestDir{
				"other": TestFile{Content: "xxx"},
			},
			prepare: chmodUnreadable("targetfile"),
			errFn:   ignoreErrorForBasename("targetfile"),
		},
		{
			name: "file-subdir-unreadable",
			src: TestDir{
				"subdir": TestDir{
					"targetfile": TestFile{Content: "foobar"},
				},
			},
			prepare:   chmodUnreadable("subdir/targetfile"),
			mustError: true,
		},
		{
			name: "file-subdir-unreadable-ignore-error",
			src: TestDir{
				"subdir": TestDir{
					"targetfile": TestFile{Content: "foobar"},
					"other":      TestFile{Content: "xxx"},
				},
			},
			want: TestDir{
				"subdir": TestDir{
					"other": TestFile{Content: "xxx"},
				},
			},
			prepare: chmodUnreadable("subdir/targetfile"),
			errFn:   ignoreErrorForBasename("targetfile"),
		},
	}

	for _, test := range tests {
		t.Run(test.name, func(t *testing.T) {
			ctx, cancel := context.WithCancel(context.Background())
			defer cancel()

			tempdir, repo := prepareTempdirRepoSrc(t, test.src)

			back := restictest.Chdir(t, tempdir)
			defer back()

			if test.prepare != nil {
				test.prepare(t)
			}

			arch := New(repo, fs.Track{FS: fs.Local{}}, Options{})
			arch.Error = test.errFn

			_, snapshotID, err := arch.Snapshot(ctx, []string{"."}, SnapshotOptions{Time: time.Now()})
			if test.mustError {
				if err != nil {
					t.Logf("found expected error (%v), skipping further checks", err)
					return
				}

				t.Fatalf("expected error not returned by archiver")
				return
			}

			if err != nil {
				t.Fatalf("unexpected error of type %T found: %v", err, err)
			}

			t.Logf("saved as %v", snapshotID.Str())

			want := test.want
			if want == nil {
				want = test.src
			}
			TestEnsureSnapshot(t, repo, snapshotID, want)

			checker.TestCheckRepo(t, repo)
		})
	}
}

type noCancelBackend struct {
	restic.Backend
}

func (c *noCancelBackend) Remove(ctx context.Context, h restic.Handle) error {
	return c.Backend.Remove(context.Background(), h)
}

func (c *noCancelBackend) Save(ctx context.Context, h restic.Handle, rd restic.RewindReader) error {
	return c.Backend.Save(context.Background(), h, rd)
}

func (c *noCancelBackend) Load(ctx context.Context, h restic.Handle, length int, offset int64, fn func(rd io.Reader) error) error {
	return c.Backend.Load(context.Background(), h, length, offset, fn)
}

func (c *noCancelBackend) Stat(ctx context.Context, h restic.Handle) (restic.FileInfo, error) {
	return c.Backend.Stat(context.Background(), h)
}

func (c *noCancelBackend) List(ctx context.Context, t restic.FileType, fn func(restic.FileInfo) error) error {
	return c.Backend.List(context.Background(), t, fn)
}

func (c *noCancelBackend) Delete(ctx context.Context) error {
	return c.Backend.Delete(context.Background())
}

func TestArchiverContextCanceled(t *testing.T) {
	ctx, cancel := context.WithCancel(context.Background())
	cancel()

	tempdir := restictest.TempDir(t)
	TestCreateFiles(t, tempdir, TestDir{
		"targetfile": TestFile{Content: "foobar"},
	})

	// Ensure that the archiver itself reports the canceled context and not just the backend
<<<<<<< HEAD
	repo, _ := repository.TestRepositoryWithBackend(t, &noCancelBackend{mem.New()}, 0)
=======
	repo := repository.TestRepositoryWithBackend(t, &noCancelBackend{mem.New()}, 0)
>>>>>>> 7d4b7ad9

	back := restictest.Chdir(t, tempdir)
	defer back()

	arch := New(repo, fs.Track{FS: fs.Local{}}, Options{})

	_, snapshotID, err := arch.Snapshot(ctx, []string{"."}, SnapshotOptions{Time: time.Now()})

	if err != nil {
		t.Logf("found expected error (%v)", err)
		return
	}
	if snapshotID.IsNull() {
		t.Fatalf("no error returned but found null id")
	}

	t.Fatalf("expected error not returned by archiver")
}

// TrackFS keeps track which files are opened. For some files, an error is injected.
type TrackFS struct {
	fs.FS

	errorOn map[string]error

	opened map[string]uint
	m      sync.Mutex
}

func (m *TrackFS) Open(name string) (fs.File, error) {
	m.m.Lock()
	m.opened[name]++
	m.m.Unlock()

	return m.FS.Open(name)
}

func (m *TrackFS) OpenFile(name string, flag int, perm os.FileMode) (fs.File, error) {
	m.m.Lock()
	m.opened[name]++
	m.m.Unlock()

	return m.FS.OpenFile(name, flag, perm)
}

type failSaveRepo struct {
	restic.Repository
	failAfter int32
	cnt       int32
	err       error
}

func (f *failSaveRepo) SaveBlob(ctx context.Context, t restic.BlobType, buf []byte, id restic.ID, storeDuplicate bool) (restic.ID, bool, int, error) {
	val := atomic.AddInt32(&f.cnt, 1)
	if val >= f.failAfter {
<<<<<<< HEAD
		return restic.ID{}, false, 0, f.err
=======
		return restic.Hash(buf), false, 0, f.err
>>>>>>> 7d4b7ad9
	}

	return f.Repository.SaveBlob(ctx, t, buf, id, storeDuplicate)
}

func TestArchiverAbortEarlyOnError(t *testing.T) {
	var testErr = errors.New("test error")

	var tests = []struct {
		src       TestDir
		wantOpen  map[string]uint
		failAfter uint // error after so many blobs have been saved to the repo
		err       error
	}{
		{
			src: TestDir{
				"dir": TestDir{
					"bar": TestFile{Content: "foobar"},
					"baz": TestFile{Content: "foobar"},
					"foo": TestFile{Content: "foobar"},
				},
			},
			wantOpen: map[string]uint{
				filepath.FromSlash("dir/bar"): 1,
				filepath.FromSlash("dir/baz"): 1,
				filepath.FromSlash("dir/foo"): 1,
			},
		},
		{
			src: TestDir{
				"dir": TestDir{
					"file0": TestFile{Content: string(restictest.Random(0, 1024))},
					"file1": TestFile{Content: string(restictest.Random(1, 1024))},
					"file2": TestFile{Content: string(restictest.Random(2, 1024))},
					"file3": TestFile{Content: string(restictest.Random(3, 1024))},
					"file4": TestFile{Content: string(restictest.Random(4, 1024))},
					"file5": TestFile{Content: string(restictest.Random(5, 1024))},
					"file6": TestFile{Content: string(restictest.Random(6, 1024))},
					"file7": TestFile{Content: string(restictest.Random(7, 1024))},
					"file8": TestFile{Content: string(restictest.Random(8, 1024))},
					"file9": TestFile{Content: string(restictest.Random(9, 1024))},
				},
			},
			wantOpen: map[string]uint{
				filepath.FromSlash("dir/file0"): 1,
				filepath.FromSlash("dir/file1"): 1,
				filepath.FromSlash("dir/file2"): 1,
				filepath.FromSlash("dir/file3"): 1,
				filepath.FromSlash("dir/file8"): 0,
				filepath.FromSlash("dir/file9"): 0,
			},
			// fails after four to seven files were opened, as the ReadConcurrency allows for
			// two queued files and SaveBlobConcurrency for one blob queued for saving.
			failAfter: 4,
			err:       testErr,
		},
	}

	for _, test := range tests {
		t.Run("", func(t *testing.T) {
			ctx, cancel := context.WithCancel(context.Background())
			defer cancel()

			tempdir, repo := prepareTempdirRepoSrc(t, test.src)

			back := restictest.Chdir(t, tempdir)
			defer back()

			testFS := &TrackFS{
				FS:     fs.Track{FS: fs.Local{}},
				opened: make(map[string]uint),
			}

			if testFS.errorOn == nil {
				testFS.errorOn = make(map[string]error)
			}

			testRepo := &failSaveRepo{
				Repository: repo,
				failAfter:  int32(test.failAfter),
				err:        test.err,
			}

			// at most two files may be queued
			arch := New(testRepo, testFS, Options{
				ReadConcurrency:     2,
				SaveBlobConcurrency: 1,
			})

			_, _, err := arch.Snapshot(ctx, []string{"."}, SnapshotOptions{Time: time.Now()})
			if !errors.Is(err, test.err) {
				t.Errorf("expected error (%v) not found, got %v", test.err, err)
			}

			t.Logf("Snapshot return error: %v", err)

			t.Logf("track fs: %v", testFS.opened)

			for k, v := range test.wantOpen {
				if testFS.opened[k] != v {
					t.Errorf("opened %v %d times, want %d", k, testFS.opened[k], v)
				}
			}
		})
	}
}

func snapshot(t testing.TB, repo restic.Repository, fs fs.FS, parent *restic.Snapshot, filename string) (*restic.Snapshot, *restic.Node) {
	ctx, cancel := context.WithCancel(context.Background())
	defer cancel()

	arch := New(repo, fs, Options{})

	sopts := SnapshotOptions{
		Time:           time.Now(),
		ParentSnapshot: parent,
	}
	snapshot, _, err := arch.Snapshot(ctx, []string{filename}, sopts)
	if err != nil {
		t.Fatal(err)
	}

	tree, err := restic.LoadTree(ctx, repo, *snapshot.Tree)
	if err != nil {
		t.Fatal(err)
	}

	node := tree.Find(filename)
	if node == nil {
		t.Fatalf("unable to find node for testfile in snapshot")
	}

	return snapshot, node
}

// StatFS allows overwriting what is returned by the Lstat function.
type StatFS struct {
	fs.FS

	OverrideLstat    map[string]os.FileInfo
	OnlyOverrideStat bool
}

func (fs *StatFS) Lstat(name string) (os.FileInfo, error) {
	if !fs.OnlyOverrideStat {
		if fi, ok := fs.OverrideLstat[fixpath(name)]; ok {
			return fi, nil
		}
	}

	return fs.FS.Lstat(name)
}

func (fs *StatFS) OpenFile(name string, flags int, perm os.FileMode) (fs.File, error) {
	if fi, ok := fs.OverrideLstat[fixpath(name)]; ok {
		f, err := fs.FS.OpenFile(name, flags, perm)
		if err != nil {
			return nil, err
		}

		wrappedFile := fileStat{
			File: f,
			fi:   fi,
		}
		return wrappedFile, nil
	}

	return fs.FS.OpenFile(name, flags, perm)
}

type fileStat struct {
	fs.File
	fi os.FileInfo
}

func (f fileStat) Stat() (os.FileInfo, error) {
	return f.fi, nil
}

// used by wrapFileInfo, use untyped const in order to avoid having a version
// of wrapFileInfo for each OS
const (
	mockFileInfoMode = 0400
	mockFileInfoUID  = 51234
	mockFileInfoGID  = 51235
)

func TestMetadataChanged(t *testing.T) {
	files := TestDir{
		"testfile": TestFile{
			Content: "foo bar test file",
		},
	}

	tempdir, repo := prepareTempdirRepoSrc(t, files)

	back := restictest.Chdir(t, tempdir)
	defer back()

	// get metadata
	fi := lstat(t, "testfile")
	want, err := restic.NodeFromFileInfo("testfile", fi)
	if err != nil {
		t.Fatal(err)
	}

	fs := &StatFS{
		FS: fs.Local{},
		OverrideLstat: map[string]os.FileInfo{
			"testfile": fi,
		},
	}

	sn, node2 := snapshot(t, repo, fs, nil, "testfile")

	// set some values so we can then compare the nodes
	want.Content = node2.Content
	want.Path = ""
	if len(want.ExtendedAttributes) == 0 {
		want.ExtendedAttributes = nil
	}

	want.AccessTime = want.ModTime

	// make sure that metadata was recorded successfully
	if !cmp.Equal(want, node2) {
		t.Fatalf("metadata does not match:\n%v", cmp.Diff(want, node2))
	}

	// modify the mode by wrapping it in a new struct, uses the consts defined above
	fs.OverrideLstat["testfile"] = wrapFileInfo(t, fi)

	// set the override values in the 'want' node which
	want.Mode = 0400
	// ignore UID and GID on Windows
	if runtime.GOOS != "windows" {
		want.UID = 51234
		want.GID = 51235
	}
	// no user and group name
	want.User = ""
	want.Group = ""

	// make another snapshot
	_, node3 := snapshot(t, repo, fs, sn, "testfile")
	// Override username and group to empty string - in case underlying system has user with UID 51234
	// See https://github.com/restic/restic/issues/2372
	node3.User = ""
	node3.Group = ""

	// make sure that metadata was recorded successfully
	if !cmp.Equal(want, node3) {
		t.Fatalf("metadata does not match:\n%v", cmp.Diff(want, node3))
	}

	// make sure the content matches
	TestEnsureFileContent(context.Background(), t, repo, "testfile", node3, files["testfile"].(TestFile))

	checker.TestCheckRepo(t, repo)
}

func TestRacyFileSwap(t *testing.T) {
	files := TestDir{
		"file": TestFile{
			Content: "foo bar test file",
		},
	}

	tempdir, repo := prepareTempdirRepoSrc(t, files)

	back := restictest.Chdir(t, tempdir)
	defer back()

	// get metadata of current folder
	fi := lstat(t, ".")
	tempfile := filepath.Join(tempdir, "file")

	statfs := &StatFS{
		FS: fs.Local{},
		OverrideLstat: map[string]os.FileInfo{
			tempfile: fi,
		},
		OnlyOverrideStat: true,
	}

	ctx, cancel := context.WithCancel(context.Background())
	defer cancel()

	wg, ctx := errgroup.WithContext(ctx)
	repo.StartPackUploader(ctx, wg)

	arch := New(repo, fs.Track{FS: statfs}, Options{})
	arch.Error = func(item string, err error) error {
		t.Logf("archiver error as expected for %v: %v", item, err)
		return err
	}
	arch.runWorkers(ctx, wg)

	// fs.Track will panic if the file was not closed
	_, excluded, err := arch.Save(ctx, "/", tempfile, nil)
	if err == nil {
		t.Errorf("Save() should have failed")
	}

	if excluded {
		t.Errorf("Save() excluded the node, that's unexpected")
	}
}<|MERGE_RESOLUTION|>--- conflicted
+++ resolved
@@ -83,11 +83,7 @@
 		t.Fatal(err)
 	}
 
-<<<<<<< HEAD
-	res := arch.fileSaver.Save(ctx, "/", filename, file, fi, start, complete)
-=======
 	res := arch.fileSaver.Save(ctx, "/", filename, file, fi, start, completeReading, complete)
->>>>>>> 7d4b7ad9
 
 	fnr := res.take(ctx)
 	if fnr.err != nil {
@@ -287,9 +283,6 @@
 			defer cancel()
 
 			repo := repository.TestRepository(t)
-
-			wg, ctx := errgroup.WithContext(ctx)
-			repo.StartPackUploader(ctx, wg)
 
 			wg, ctx := errgroup.WithContext(ctx)
 			repo.StartPackUploader(ctx, wg)
@@ -830,15 +823,7 @@
 
 	for _, test := range tests {
 		t.Run("", func(t *testing.T) {
-<<<<<<< HEAD
-			tempdir, repo, cleanup := prepareTempdirRepoSrc(t, test.src)
-			defer cleanup()
-=======
 			tempdir, repo := prepareTempdirRepoSrc(t, test.src)
-
-			wg, ctx := errgroup.WithContext(context.Background())
-			repo.StartPackUploader(ctx, wg)
->>>>>>> 7d4b7ad9
 
 			wg, ctx := errgroup.WithContext(context.Background())
 			repo.StartPackUploader(ctx, wg)
@@ -1090,12 +1075,7 @@
 
 	for _, test := range tests {
 		t.Run("", func(t *testing.T) {
-<<<<<<< HEAD
-			tempdir, repo, cleanup := prepareTempdirRepoSrc(t, test.src)
-			defer cleanup()
-=======
 			tempdir, repo := prepareTempdirRepoSrc(t, test.src)
->>>>>>> 7d4b7ad9
 
 			testFS := fs.Track{FS: fs.Local{}}
 
@@ -1131,13 +1111,6 @@
 				t.Fatal(err)
 			}
 
-<<<<<<< HEAD
-			treeID, err := restic.SaveTree(ctx, repo, tree)
-			if err != nil {
-				t.Fatal(err)
-			}
-
-=======
 			fnr := fn.take(context.TODO())
 			if fnr.err != nil {
 				t.Fatal(fnr.err)
@@ -1145,7 +1118,6 @@
 
 			treeID := *fnr.node.Subtree
 
->>>>>>> 7d4b7ad9
 			arch.stopWorkers()
 			err = repo.Flush(ctx)
 			if err != nil {
@@ -1907,11 +1879,7 @@
 	})
 
 	// Ensure that the archiver itself reports the canceled context and not just the backend
-<<<<<<< HEAD
-	repo, _ := repository.TestRepositoryWithBackend(t, &noCancelBackend{mem.New()}, 0)
-=======
 	repo := repository.TestRepositoryWithBackend(t, &noCancelBackend{mem.New()}, 0)
->>>>>>> 7d4b7ad9
 
 	back := restictest.Chdir(t, tempdir)
 	defer back()
@@ -1967,11 +1935,7 @@
 func (f *failSaveRepo) SaveBlob(ctx context.Context, t restic.BlobType, buf []byte, id restic.ID, storeDuplicate bool) (restic.ID, bool, int, error) {
 	val := atomic.AddInt32(&f.cnt, 1)
 	if val >= f.failAfter {
-<<<<<<< HEAD
-		return restic.ID{}, false, 0, f.err
-=======
 		return restic.Hash(buf), false, 0, f.err
->>>>>>> 7d4b7ad9
 	}
 
 	return f.Repository.SaveBlob(ctx, t, buf, id, storeDuplicate)
