package filter

import (
	"path/filepath"
	"strings"

	"github.com/restic/restic/internal/errors"
)

// ErrBadString is returned when Match is called with the empty string as the
// second argument.
var ErrBadString = errors.New("filter.Match: string is empty")

type patternPart struct {
	pattern  string // First is "/" for absolute pattern; "" for "**".
	isSimple bool
}

// Pattern represents a preparsed filter pattern
type Pattern struct {
	original  string
	parts     []patternPart
	isNegated bool
}

func prepareStr(str string) ([]string, error) {
	if str == "" {
		return nil, ErrBadString
	}
	return splitPath(str), nil
}

func preparePattern(patternStr string) Pattern {
	var negate bool

	originalPattern := patternStr

	if patternStr[0] == '!' {
		negate = true
		patternStr = patternStr[1:]
	}

	pathParts := splitPath(filepath.Clean(patternStr))
	parts := make([]patternPart, len(pathParts))
	for i, part := range pathParts {
		isSimple := !strings.ContainsAny(part, "\\[]*?")
		// Replace "**" with the empty string to get faster comparisons
		// (length-check only) in hasDoubleWildcard.
		if part == "**" {
			part = ""
		}
		parts[i] = patternPart{part, isSimple}
	}

	return Pattern{originalPattern, parts, negate}
}

// Split p into path components. Assuming p has been Cleaned, no component
// will be empty. For absolute paths, the first component is "/".
func splitPath(p string) []string {
	parts := strings.Split(filepath.ToSlash(p), "/")
	if parts[0] == "" {
		parts[0] = "/"
	}
	return parts
}

// Match returns true if str matches the pattern. When the pattern is
// malformed, filepath.ErrBadPattern is returned. The empty pattern matches
// everything, when str is the empty string ErrBadString is returned.
//
// Pattern can be a combination of patterns suitable for filepath.Match, joined
// by filepath.Separator.
//
// In addition patterns suitable for filepath.Match, pattern accepts a
// recursive wildcard '**', which greedily matches an arbitrary number of
// intermediate directories.
func Match(patternStr, str string) (matched bool, err error) {
	if patternStr == "" {
		return true, nil
	}

	pattern := preparePattern(patternStr)
	strs, err := prepareStr(str)

	if err != nil {
		return false, err
	}

	return match(pattern, strs)
}

// ChildMatch returns true if children of str can match the pattern. When the pattern is
// malformed, filepath.ErrBadPattern is returned. The empty pattern matches
// everything, when str is the empty string ErrBadString is returned.
//
// Pattern can be a combination of patterns suitable for filepath.Match, joined
// by filepath.Separator.
//
// In addition patterns suitable for filepath.Match, pattern accepts a
// recursive wildcard '**', which greedily matches an arbitrary number of
// intermediate directories.
func ChildMatch(patternStr, str string) (matched bool, err error) {
	if patternStr == "" {
		return true, nil
	}

	pattern := preparePattern(patternStr)
	strs, err := prepareStr(str)

	if err != nil {
		return false, err
	}

	return childMatch(pattern, strs)
}

func childMatch(pattern Pattern, strs []string) (matched bool, err error) {
	if pattern.parts[0].pattern != "/" {
		// relative pattern can always be nested down
		return true, nil
	}

	ok, pos := hasDoubleWildcard(pattern)
	if ok && len(strs) >= pos {
		// cut off at the double wildcard
		strs = strs[:pos]
	}

	// match path against absolute pattern prefix
	l := 0
	if len(strs) > len(pattern.parts) {
		l = len(pattern.parts)
	} else {
		l = len(strs)
	}
	return match(Pattern{pattern.original, pattern.parts[0:l], pattern.isNegated}, strs)
}

func hasDoubleWildcard(list Pattern) (ok bool, pos int) {
	for i, item := range list.parts {
		if item.pattern == "" {
			return true, i
		}
	}

	return false, 0
}

func match(pattern Pattern, strs []string) (matched bool, err error) {
	if ok, pos := hasDoubleWildcard(pattern); ok {
		// gradually expand '**' into separate wildcards
		newPat := make([]patternPart, len(strs))
		// copy static prefix once
		copy(newPat, pattern.parts[:pos])
		for i := 0; i <= len(strs)-len(pattern.parts)+1; i++ {
			// limit to static prefix and already appended '*'
			newPat := newPat[:pos+i]
			// in the first iteration the wildcard expands to nothing
			if i > 0 {
				newPat[pos+i-1] = patternPart{"*", false}
			}
			newPat = append(newPat, pattern.parts[pos+1:]...)

			matched, err := match(Pattern{pattern.original, newPat, pattern.isNegated}, strs)
			if err != nil {
				return false, err
			}

			if matched {
				return true, nil
			}
		}

		return false, nil
	}

	if len(pattern.parts) == 0 && len(strs) == 0 {
		return true, nil
	}

	// an empty pattern never matches a non-empty path
	if len(pattern.parts) == 0 {
		return false, nil
	}

	if len(pattern.parts) <= len(strs) {
		minOffset := 0
		maxOffset := len(strs) - len(pattern.parts)
		// special case absolute patterns
		if pattern.parts[0].pattern == "/" {
			maxOffset = 0
		} else if strs[0] == "/" {
			// skip absolute path marker if pattern is not rooted
			minOffset = 1
		}
	outer:
		for offset := maxOffset; offset >= minOffset; offset-- {

			for i := len(pattern.parts) - 1; i >= 0; i-- {
				var ok bool
				if pattern.parts[i].isSimple {
					ok = pattern.parts[i].pattern == strs[offset+i]
				} else {
					ok, err = filepath.Match(pattern.parts[i].pattern, strs[offset+i])
					if err != nil {
						return false, errors.Wrap(err, "Match")
					}
				}

				if !ok {
					continue outer
				}
			}

			return true, nil
		}
	}

	return false, nil
}

<<<<<<< HEAD
// ValidatePatterns validates a slice of patterns.
// Returns true if all patterns are valid - false otherwise, along with the invalid patterns.
func ValidatePatterns(patterns []string) (allValid bool, invalidPatterns []string) {
	invalidPatterns = make([]string, 0)
=======
type InvalidPatternError struct {
	InvalidPatterns []string
}

func (e *InvalidPatternError) Error() string {
	return "invalid pattern(s) provided:\n" + strings.Join(e.InvalidPatterns, "\n")
}

// ValidatePatterns validates a slice of patterns.
// Returns true if all patterns are valid - false otherwise, along with the invalid patterns.
func ValidatePatterns(patterns []string) error {
	invalidPatterns := make([]string, 0)
>>>>>>> 7d4b7ad9

	for _, Pattern := range ParsePatterns(patterns) {
		// Validate all pattern parts
		for _, part := range Pattern.parts {
			// Validate the pattern part by trying to match it against itself
			if _, validErr := filepath.Match(part.pattern, part.pattern); validErr != nil {
				invalidPatterns = append(invalidPatterns, Pattern.original)

				// If a single part is invalid, stop processing this pattern
				continue
			}
		}
	}

<<<<<<< HEAD
	return len(invalidPatterns) == 0, invalidPatterns
=======
	if len(invalidPatterns) > 0 {
		return &InvalidPatternError{InvalidPatterns: invalidPatterns}
	}
	return nil
>>>>>>> 7d4b7ad9
}

// ParsePatterns prepares a list of patterns for use with List.
func ParsePatterns(pattern []string) []Pattern {
	patpat := make([]Pattern, 0)
	for _, pat := range pattern {
		if pat == "" {
			continue
		}

		pats := preparePattern(pat)
		patpat = append(patpat, pats)
	}
	return patpat
}

// List returns true if str matches one of the patterns. Empty patterns are ignored.
func List(patterns []Pattern, str string) (matched bool, err error) {
	matched, _, err = list(patterns, false, str)
	return matched, err
}

// ListWithChild returns true if str matches one of the patterns. Empty patterns are ignored.
func ListWithChild(patterns []Pattern, str string) (matched bool, childMayMatch bool, err error) {
	return list(patterns, true, str)
}

// list returns true if str matches one of the patterns. Empty patterns are ignored.
// Patterns prefixed by "!" are negated: any matching file excluded by a previous pattern
// will become included again.
func list(patterns []Pattern, checkChildMatches bool, str string) (matched bool, childMayMatch bool, err error) {
	if len(patterns) == 0 {
		return false, false, nil
	}

	strs, err := prepareStr(str)
	if err != nil {
		return false, false, err
	}

	hasNegatedPattern := false
	for _, pat := range patterns {
		hasNegatedPattern = hasNegatedPattern || pat.isNegated
	}

	for _, pat := range patterns {
		m, err := match(pat, strs)
		if err != nil {
			return false, false, err
		}

		var c bool
		if checkChildMatches {
			c, err = childMatch(pat, strs)
			if err != nil {
				return false, false, err
			}
		} else {
			c = true
		}

		if pat.isNegated {
			matched = matched && !m
			childMayMatch = childMayMatch && !m
		} else {
			matched = matched || m
			childMayMatch = childMayMatch || c

			if matched && childMayMatch && !hasNegatedPattern {
				// without negative patterns the result cannot change any more
				break
			}
		}
	}

	return matched, childMayMatch, nil
}<|MERGE_RESOLUTION|>--- conflicted
+++ resolved
@@ -220,12 +220,6 @@
 	return false, nil
 }
 
-<<<<<<< HEAD
-// ValidatePatterns validates a slice of patterns.
-// Returns true if all patterns are valid - false otherwise, along with the invalid patterns.
-func ValidatePatterns(patterns []string) (allValid bool, invalidPatterns []string) {
-	invalidPatterns = make([]string, 0)
-=======
 type InvalidPatternError struct {
 	InvalidPatterns []string
 }
@@ -238,7 +232,6 @@
 // Returns true if all patterns are valid - false otherwise, along with the invalid patterns.
 func ValidatePatterns(patterns []string) error {
 	invalidPatterns := make([]string, 0)
->>>>>>> 7d4b7ad9
 
 	for _, Pattern := range ParsePatterns(patterns) {
 		// Validate all pattern parts
@@ -253,14 +246,10 @@
 		}
 	}
 
-<<<<<<< HEAD
-	return len(invalidPatterns) == 0, invalidPatterns
-=======
 	if len(invalidPatterns) > 0 {
 		return &InvalidPatternError{InvalidPatterns: invalidPatterns}
 	}
 	return nil
->>>>>>> 7d4b7ad9
 }
 
 // ParsePatterns prepares a list of patterns for use with List.
