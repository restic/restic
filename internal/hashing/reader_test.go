--- conflicted
+++ resolved
@@ -21,11 +21,7 @@
 		expectedHash := sha256.Sum256(data)
 
 		rd := NewReader(bytes.NewReader(data), sha256.New())
-<<<<<<< HEAD
-		n, err := io.Copy(ioutil.Discard, rd)
-=======
 		n, err := io.Copy(io.Discard, rd)
->>>>>>> 7d4b7ad9
 		if err != nil {
 			t.Fatal(err)
 		}
