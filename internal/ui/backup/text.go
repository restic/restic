package backup

import (
	"fmt"
	"sort"
	"time"

	"github.com/restic/restic/internal/archiver"
	"github.com/restic/restic/internal/restic"
	"github.com/restic/restic/internal/ui"
	"github.com/restic/restic/internal/ui/termstatus"
)

// TextProgress reports progress for the `backup` command.
type TextProgress struct {
	*ui.Message

	term *termstatus.Terminal
}

// assert that Backup implements the ProgressPrinter interface
var _ ProgressPrinter = &TextProgress{}

// NewTextProgress returns a new backup progress reporter.
func NewTextProgress(term *termstatus.Terminal, verbosity uint) *TextProgress {
	return &TextProgress{
		Message: ui.NewMessage(term, verbosity),
		term:    term,
	}
}

// Update updates the status lines.
func (b *TextProgress) Update(total, processed Counter, errors uint, currentFiles map[string]struct{}, start time.Time, secs uint64) {
	var status string
	if total.Files == 0 && total.Dirs == 0 {
		// no total count available yet
		status = fmt.Sprintf("[%s] %v files, %s, %d errors",
			ui.FormatDuration(time.Since(start)),
			processed.Files, ui.FormatBytes(processed.Bytes), errors,
		)
	} else {
		var eta, percent string

		if secs > 0 && processed.Bytes < total.Bytes {
			eta = fmt.Sprintf(" ETA %s", ui.FormatSeconds(secs))
			percent = ui.FormatPercent(processed.Bytes, total.Bytes)
			percent += "  "
		}

		// include totals
		status = fmt.Sprintf("[%s] %s%v files %s, total %v files %v, %d errors%s",
			ui.FormatDuration(time.Since(start)),
			percent,
			processed.Files,
			ui.FormatBytes(processed.Bytes),
			total.Files,
			ui.FormatBytes(total.Bytes),
			errors,
			eta,
		)
	}

	lines := make([]string, 0, len(currentFiles)+1)
	for filename := range currentFiles {
		lines = append(lines, filename)
	}
	sort.Strings(lines)
	lines = append([]string{status}, lines...)

	b.term.SetStatus(lines)
}

// ScannerError is the error callback function for the scanner, it prints the
// error in verbose mode and returns nil.
func (b *TextProgress) ScannerError(item string, err error) error {
	b.V("scan: %v\n", err)
	return nil
}

// Error is the error callback function for the archiver, it prints the error and returns nil.
func (b *TextProgress) Error(item string, err error) error {
	b.E("error: %v\n", err)
	return nil
}

// CompleteItem is the status callback function for the archiver when a
// file/dir has been saved successfully.
func (b *TextProgress) CompleteItem(messageType, item string, previous, current *restic.Node, s archiver.ItemStats, d time.Duration) {
	switch messageType {
	case "dir new":
<<<<<<< HEAD
		b.VV("new       %v, saved in %.3fs (%v added, %v stored, %v metadata)", item, d.Seconds(), formatBytes(s.DataSize), formatBytes(s.DataSizeInRepo), formatBytes(s.TreeSizeInRepo))
	case "dir unchanged":
		b.VV("unchanged %v", item)
	case "dir modified":
		b.VV("modified  %v, saved in %.3fs (%v added, %v stored, %v metadata)", item, d.Seconds(), formatBytes(s.DataSize), formatBytes(s.DataSizeInRepo), formatBytes(s.TreeSizeInRepo))
=======
		b.VV("new       %v, saved in %.3fs (%v added, %v stored, %v metadata)",
			item, d.Seconds(), ui.FormatBytes(s.DataSize),
			ui.FormatBytes(s.DataSizeInRepo), ui.FormatBytes(s.TreeSizeInRepo))
	case "dir unchanged":
		b.VV("unchanged %v", item)
	case "dir modified":
		b.VV("modified  %v, saved in %.3fs (%v added, %v stored, %v metadata)",
			item, d.Seconds(), ui.FormatBytes(s.DataSize),
			ui.FormatBytes(s.DataSizeInRepo), ui.FormatBytes(s.TreeSizeInRepo))
>>>>>>> 7d4b7ad9
	case "file new":
		b.VV("new       %v, saved in %.3fs (%v added)", item,
			d.Seconds(), ui.FormatBytes(s.DataSize))
	case "file unchanged":
		b.VV("unchanged %v", item)
	case "file modified":
<<<<<<< HEAD
		b.VV("modified  %v, saved in %.3fs (%v added, %v stored)", item, d.Seconds(), formatBytes(s.DataSize), formatBytes(s.DataSizeInRepo))
=======
		b.VV("modified  %v, saved in %.3fs (%v added, %v stored)", item,
			d.Seconds(), ui.FormatBytes(s.DataSize), ui.FormatBytes(s.DataSizeInRepo))
>>>>>>> 7d4b7ad9
	}
}

// ReportTotal sets the total stats up to now
func (b *TextProgress) ReportTotal(item string, start time.Time, s archiver.ScanStats) {
	b.V("scan finished in %.3fs: %v files, %s",
		time.Since(start).Seconds(),
		s.Files, ui.FormatBytes(s.Bytes),
	)
}

// Reset status
func (b *TextProgress) Reset() {
	if b.term.CanUpdateStatus() {
		b.term.SetStatus([]string{""})
	}
}

// Finish prints the finishing messages.
func (b *TextProgress) Finish(snapshotID restic.ID, start time.Time, summary *Summary, dryRun bool) {
	b.P("\n")
	b.P("Files:       %5d new, %5d changed, %5d unmodified\n", summary.Files.New, summary.Files.Changed, summary.Files.Unchanged)
	b.P("Dirs:        %5d new, %5d changed, %5d unmodified\n", summary.Dirs.New, summary.Dirs.Changed, summary.Dirs.Unchanged)
	b.V("Data Blobs:  %5d new\n", summary.ItemStats.DataBlobs)
	b.V("Tree Blobs:  %5d new\n", summary.ItemStats.TreeBlobs)
	verb := "Added"
	if dryRun {
		verb = "Would add"
	}
<<<<<<< HEAD
	b.P("%s to the repository: %-5s (%-5s stored)\n", verb, formatBytes(summary.ItemStats.DataSize+summary.ItemStats.TreeSize), formatBytes(summary.ItemStats.DataSizeInRepo+summary.ItemStats.TreeSizeInRepo))
=======
	b.P("%s to the repository: %-5s (%-5s stored)\n", verb,
		ui.FormatBytes(summary.ItemStats.DataSize+summary.ItemStats.TreeSize),
		ui.FormatBytes(summary.ItemStats.DataSizeInRepo+summary.ItemStats.TreeSizeInRepo))
>>>>>>> 7d4b7ad9
	b.P("\n")
	b.P("processed %v files, %v in %s",
		summary.Files.New+summary.Files.Changed+summary.Files.Unchanged,
		ui.FormatBytes(summary.ProcessedBytes),
		ui.FormatDuration(time.Since(start)),
	)
}<|MERGE_RESOLUTION|>--- conflicted
+++ resolved
@@ -88,13 +88,6 @@
 func (b *TextProgress) CompleteItem(messageType, item string, previous, current *restic.Node, s archiver.ItemStats, d time.Duration) {
 	switch messageType {
 	case "dir new":
-<<<<<<< HEAD
-		b.VV("new       %v, saved in %.3fs (%v added, %v stored, %v metadata)", item, d.Seconds(), formatBytes(s.DataSize), formatBytes(s.DataSizeInRepo), formatBytes(s.TreeSizeInRepo))
-	case "dir unchanged":
-		b.VV("unchanged %v", item)
-	case "dir modified":
-		b.VV("modified  %v, saved in %.3fs (%v added, %v stored, %v metadata)", item, d.Seconds(), formatBytes(s.DataSize), formatBytes(s.DataSizeInRepo), formatBytes(s.TreeSizeInRepo))
-=======
 		b.VV("new       %v, saved in %.3fs (%v added, %v stored, %v metadata)",
 			item, d.Seconds(), ui.FormatBytes(s.DataSize),
 			ui.FormatBytes(s.DataSizeInRepo), ui.FormatBytes(s.TreeSizeInRepo))
@@ -104,19 +97,14 @@
 		b.VV("modified  %v, saved in %.3fs (%v added, %v stored, %v metadata)",
 			item, d.Seconds(), ui.FormatBytes(s.DataSize),
 			ui.FormatBytes(s.DataSizeInRepo), ui.FormatBytes(s.TreeSizeInRepo))
->>>>>>> 7d4b7ad9
 	case "file new":
 		b.VV("new       %v, saved in %.3fs (%v added)", item,
 			d.Seconds(), ui.FormatBytes(s.DataSize))
 	case "file unchanged":
 		b.VV("unchanged %v", item)
 	case "file modified":
-<<<<<<< HEAD
-		b.VV("modified  %v, saved in %.3fs (%v added, %v stored)", item, d.Seconds(), formatBytes(s.DataSize), formatBytes(s.DataSizeInRepo))
-=======
 		b.VV("modified  %v, saved in %.3fs (%v added, %v stored)", item,
 			d.Seconds(), ui.FormatBytes(s.DataSize), ui.FormatBytes(s.DataSizeInRepo))
->>>>>>> 7d4b7ad9
 	}
 }
 
@@ -146,13 +134,9 @@
 	if dryRun {
 		verb = "Would add"
 	}
-<<<<<<< HEAD
-	b.P("%s to the repository: %-5s (%-5s stored)\n", verb, formatBytes(summary.ItemStats.DataSize+summary.ItemStats.TreeSize), formatBytes(summary.ItemStats.DataSizeInRepo+summary.ItemStats.TreeSizeInRepo))
-=======
 	b.P("%s to the repository: %-5s (%-5s stored)\n", verb,
 		ui.FormatBytes(summary.ItemStats.DataSize+summary.ItemStats.TreeSize),
 		ui.FormatBytes(summary.ItemStats.DataSizeInRepo+summary.ItemStats.TreeSizeInRepo))
->>>>>>> 7d4b7ad9
 	b.P("\n")
 	b.P("processed %v files, %v in %s",
 		summary.Files.New+summary.Files.Changed+summary.Files.Unchanged,
