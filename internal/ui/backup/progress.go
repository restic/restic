package backup

import (
<<<<<<< HEAD
	"context"
	"io"
=======
>>>>>>> 7d4b7ad9
	"sync"
	"time"

	"github.com/restic/restic/internal/archiver"
	"github.com/restic/restic/internal/restic"
	"github.com/restic/restic/internal/ui/progress"
)

// A ProgressPrinter can print various progress messages.
// It must be safe to call its methods from concurrent goroutines.
type ProgressPrinter interface {
	Update(total, processed Counter, errors uint, currentFiles map[string]struct{}, start time.Time, secs uint64)
	Error(item string, err error) error
	ScannerError(item string, err error) error
	CompleteItem(messageType string, item string, previous, current *restic.Node, s archiver.ItemStats, d time.Duration)
	ReportTotal(item string, start time.Time, s archiver.ScanStats)
	Finish(snapshotID restic.ID, start time.Time, summary *Summary, dryRun bool)
	Reset()

	P(msg string, args ...interface{})
	V(msg string, args ...interface{})
}

type Counter struct {
	Files, Dirs, Bytes uint64
}

<<<<<<< HEAD
type fileWorkerMessage struct {
	filename string
	done     bool
}

type ProgressReporter interface {
	CompleteItem(item string, previous, current *restic.Node, s archiver.ItemStats, d time.Duration)
	StartFile(filename string)
	CompleteBlob(filename string, bytes uint64)
	ScannerError(item string, err error) error
	ReportTotal(item string, s archiver.ScanStats)
	SetMinUpdatePause(d time.Duration)
	Run(ctx context.Context) error
	Error(item string, err error) error
	Finish(snapshotID restic.ID)
}

=======
>>>>>>> 7d4b7ad9
type Summary struct {
	Files, Dirs struct {
		New       uint
		Changed   uint
		Unchanged uint
	}
	ProcessedBytes uint64
	archiver.ItemStats
}

// Progress reports progress for the `backup` command.
type Progress struct {
	progress.Updater
	mu sync.Mutex

	start time.Time

	scanStarted, scanFinished bool

	currentFiles     map[string]struct{}
	processed, total Counter
	errors           uint

	summary Summary
	printer ProgressPrinter
}

func NewProgress(printer ProgressPrinter, interval time.Duration) *Progress {
	p := &Progress{
		start:        time.Now(),
		currentFiles: make(map[string]struct{}),
		printer:      printer,
	}
	p.Updater = *progress.NewUpdater(interval, func(runtime time.Duration, final bool) {
		if final {
			p.printer.Reset()
		} else {
			p.mu.Lock()
			defer p.mu.Unlock()
			if !p.scanStarted {
				return
			}

			var secondsRemaining uint64
			if p.scanFinished {
				secs := float64(runtime / time.Second)
				todo := float64(p.total.Bytes - p.processed.Bytes)
				secondsRemaining = uint64(secs / float64(p.processed.Bytes) * todo)
			}

			p.printer.Update(p.total, p.processed, p.errors, p.currentFiles, p.start, secondsRemaining)
		}
<<<<<<< HEAD
		lastUpdate = time.Now()

		p.printer.Update(total, processed, errors, currentFiles, p.start, secondsRemaining)
	}
}

// ScannerError is the error callback function for the scanner, it prints the
// error in verbose mode and returns nil.
func (p *Progress) ScannerError(item string, err error) error {
	return p.printer.ScannerError(item, err)
=======
	})
	return p
>>>>>>> 7d4b7ad9
}

// Error is the error callback function for the archiver, it prints the error and returns nil.
func (p *Progress) Error(item string, err error) error {
<<<<<<< HEAD
	cbErr := p.printer.Error(item, err)
=======
	p.mu.Lock()
	p.errors++
	p.scanStarted = true
	p.mu.Unlock()
>>>>>>> 7d4b7ad9

	return p.printer.Error(item, err)
}

// StartFile is called when a file is being processed by a worker.
func (p *Progress) StartFile(filename string) {
	p.mu.Lock()
	defer p.mu.Unlock()
	p.currentFiles[filename] = struct{}{}
}

func (p *Progress) addProcessed(c Counter) {
	p.processed.Files += c.Files
	p.processed.Dirs += c.Dirs
	p.processed.Bytes += c.Bytes
	p.scanStarted = true
}

// CompleteBlob is called for all saved blobs for files.
func (p *Progress) CompleteBlob(bytes uint64) {
	p.mu.Lock()
	p.addProcessed(Counter{Bytes: bytes})
	p.mu.Unlock()
}

// CompleteItem is the status callback function for the archiver when a
// file/dir has been saved successfully.
func (p *Progress) CompleteItem(item string, previous, current *restic.Node, s archiver.ItemStats, d time.Duration) {
	p.mu.Lock()
	p.summary.ItemStats.Add(s)

	// for the last item "/", current is nil
	if current != nil {
		p.summary.ProcessedBytes += current.Size
	}

	p.mu.Unlock()

	if current == nil {
		// error occurred, tell the status display to remove the line
		p.mu.Lock()
		delete(p.currentFiles, item)
		p.mu.Unlock()
		return
	}

	switch current.Type {
	case "dir":
		p.mu.Lock()
		p.addProcessed(Counter{Dirs: 1})
		p.mu.Unlock()

		switch {
		case previous == nil:
			p.printer.CompleteItem("dir new", item, previous, current, s, d)
			p.mu.Lock()
			p.summary.Dirs.New++
			p.mu.Unlock()

		case previous.Equals(*current):
			p.printer.CompleteItem("dir unchanged", item, previous, current, s, d)
			p.mu.Lock()
			p.summary.Dirs.Unchanged++
			p.mu.Unlock()

		default:
			p.printer.CompleteItem("dir modified", item, previous, current, s, d)
			p.mu.Lock()
			p.summary.Dirs.Changed++
			p.mu.Unlock()
		}

	case "file":
		p.mu.Lock()
		p.addProcessed(Counter{Files: 1})
		delete(p.currentFiles, item)
		p.mu.Unlock()

		switch {
		case previous == nil:
			p.printer.CompleteItem("file new", item, previous, current, s, d)
			p.mu.Lock()
			p.summary.Files.New++
			p.mu.Unlock()

		case previous.Equals(*current):
			p.printer.CompleteItem("file unchanged", item, previous, current, s, d)
			p.mu.Lock()
			p.summary.Files.Unchanged++
			p.mu.Unlock()

		default:
			p.printer.CompleteItem("file modified", item, previous, current, s, d)
			p.mu.Lock()
			p.summary.Files.Changed++
			p.mu.Unlock()
		}
	}
}

// ReportTotal sets the total stats up to now
func (p *Progress) ReportTotal(item string, s archiver.ScanStats) {
	p.mu.Lock()
	defer p.mu.Unlock()

	p.total = Counter{Files: uint64(s.Files), Dirs: uint64(s.Dirs), Bytes: s.Bytes}
	p.scanStarted = true

	if item == "" {
		p.scanFinished = true
		p.printer.ReportTotal(item, p.start, s)
	}
}

// Finish prints the finishing messages.
func (p *Progress) Finish(snapshotID restic.ID, dryrun bool) {
	// wait for the status update goroutine to shut down
	p.Updater.Done()
	p.printer.Finish(snapshotID, p.start, &p.summary, dryrun)
}<|MERGE_RESOLUTION|>--- conflicted
+++ resolved
@@ -1,11 +1,6 @@
 package backup
 
 import (
-<<<<<<< HEAD
-	"context"
-	"io"
-=======
->>>>>>> 7d4b7ad9
 	"sync"
 	"time"
 
@@ -33,26 +28,6 @@
 	Files, Dirs, Bytes uint64
 }
 
-<<<<<<< HEAD
-type fileWorkerMessage struct {
-	filename string
-	done     bool
-}
-
-type ProgressReporter interface {
-	CompleteItem(item string, previous, current *restic.Node, s archiver.ItemStats, d time.Duration)
-	StartFile(filename string)
-	CompleteBlob(filename string, bytes uint64)
-	ScannerError(item string, err error) error
-	ReportTotal(item string, s archiver.ScanStats)
-	SetMinUpdatePause(d time.Duration)
-	Run(ctx context.Context) error
-	Error(item string, err error) error
-	Finish(snapshotID restic.ID)
-}
-
-=======
->>>>>>> 7d4b7ad9
 type Summary struct {
 	Files, Dirs struct {
 		New       uint
@@ -105,33 +80,16 @@
 
 			p.printer.Update(p.total, p.processed, p.errors, p.currentFiles, p.start, secondsRemaining)
 		}
-<<<<<<< HEAD
-		lastUpdate = time.Now()
-
-		p.printer.Update(total, processed, errors, currentFiles, p.start, secondsRemaining)
-	}
-}
-
-// ScannerError is the error callback function for the scanner, it prints the
-// error in verbose mode and returns nil.
-func (p *Progress) ScannerError(item string, err error) error {
-	return p.printer.ScannerError(item, err)
-=======
 	})
 	return p
->>>>>>> 7d4b7ad9
 }
 
 // Error is the error callback function for the archiver, it prints the error and returns nil.
 func (p *Progress) Error(item string, err error) error {
-<<<<<<< HEAD
-	cbErr := p.printer.Error(item, err)
-=======
 	p.mu.Lock()
 	p.errors++
 	p.scanStarted = true
 	p.mu.Unlock()
->>>>>>> 7d4b7ad9
 
 	return p.printer.Error(item, err)
 }
