package cache

import (
	"io"
	"os"
	"path/filepath"
	"runtime"

	"github.com/pkg/errors"
	"github.com/restic/restic/internal/backend"
	"github.com/restic/restic/internal/crypto"
	"github.com/restic/restic/internal/debug"
	"github.com/restic/restic/internal/fs"
	"github.com/restic/restic/internal/restic"
)

func (c *Cache) filename(h restic.Handle) string {
	if len(h.Name) < 2 {
		panic("Name is empty or too short")
	}
	subdir := h.Name[:2]
	return filepath.Join(c.path, cacheLayoutPaths[h.Type], subdir, h.Name)
}

func (c *Cache) canBeCached(t restic.FileType) bool {
	if c == nil {
		return false
	}

	_, ok := cacheLayoutPaths[t]
	return ok
}

// Load returns a reader that yields the contents of the file with the
// given handle. rd must be closed after use. If an error is returned, the
// ReadCloser is nil.
func (c *Cache) load(h restic.Handle, length int, offset int64) (io.ReadCloser, error) {
	debug.Log("Load(%v, %v, %v) from cache", h, length, offset)
	if !c.canBeCached(h.Type) {
		return nil, errors.New("cannot be cached")
	}

	f, err := fs.Open(c.filename(h))
	if err != nil {
		return nil, errors.WithStack(err)
	}

	fi, err := f.Stat()
	if err != nil {
		_ = f.Close()
		return nil, errors.WithStack(err)
	}

<<<<<<< HEAD
	if fi.Size() <= int64(crypto.CiphertextLength(0)) {
=======
	size := fi.Size()
	if size <= int64(crypto.CiphertextLength(0)) {
>>>>>>> 7d4b7ad9
		_ = f.Close()
		_ = c.remove(h)
		return nil, errors.Errorf("cached file %v is truncated, removing", h)
	}

	if size < offset+int64(length) {
		_ = f.Close()
		_ = c.remove(h)
		return nil, errors.Errorf("cached file %v is too small, removing", h)
	}

	if offset > 0 {
		if _, err = f.Seek(offset, io.SeekStart); err != nil {
			_ = f.Close()
			return nil, err
		}
	}

	if length <= 0 {
		return f, nil
	}
	return backend.LimitReadCloser(f, int64(length)), nil
}

// Save saves a file in the cache.
func (c *Cache) Save(h restic.Handle, rd io.Reader) error {
	debug.Log("Save to cache: %v", h)
	if rd == nil {
		return errors.New("Save() called with nil reader")
	}
	if !c.canBeCached(h.Type) {
		return errors.New("cannot be cached")
	}

	finalname := c.filename(h)
	dir := filepath.Dir(finalname)
	err := fs.Mkdir(dir, 0700)
	if err != nil && !errors.Is(err, os.ErrExist) {
		return err
	}

	// First save to a temporary location. This allows multiple concurrent
	// restics to use a single cache dir.
	f, err := os.CreateTemp(dir, "tmp-")
	if err != nil {
		return err
	}

	n, err := io.Copy(f, rd)
	if err != nil {
		_ = f.Close()
		_ = fs.Remove(f.Name())
		return errors.Wrap(err, "Copy")
	}

	if n <= int64(crypto.CiphertextLength(0)) {
		_ = f.Close()
		_ = fs.Remove(f.Name())
		debug.Log("trying to cache truncated file %v, removing", h)
		return nil
	}

	// Close, then rename. Windows doesn't like the reverse order.
	if err = f.Close(); err != nil {
		_ = fs.Remove(f.Name())
		return errors.WithStack(err)
	}

	err = fs.Rename(f.Name(), finalname)
	if err != nil {
		_ = fs.Remove(f.Name())
	}
	if runtime.GOOS == "windows" && errors.Is(err, os.ErrPermission) {
		// On Windows, renaming over an existing file is ok
		// (os.Rename is MoveFileExW with MOVEFILE_REPLACE_EXISTING
		// since Go 1.5), but not when someone else has the file open.
		//
		// When we get Access denied, we assume that's the case
		// and the other process has written the desired contents to f.
		err = nil
	}

	return errors.WithStack(err)
}

// Remove deletes a file. When the file is not cache, no error is returned.
func (c *Cache) remove(h restic.Handle) error {
	if !c.Has(h) {
		return nil
	}

	return fs.Remove(c.filename(h))
}

// Clear removes all files of type t from the cache that are not contained in
// the set valid.
func (c *Cache) Clear(t restic.FileType, valid restic.IDSet) error {
	debug.Log("Clearing cache for %v: %v valid files", t, len(valid))
	if !c.canBeCached(t) {
		return nil
	}

	list, err := c.list(t)
	if err != nil {
		return err
	}

	for id := range list {
		if valid.Has(id) {
			continue
		}

		if err = fs.Remove(c.filename(restic.Handle{Type: t, Name: id.String()})); err != nil {
			return err
		}
	}

	return nil
}

func isFile(fi os.FileInfo) bool {
	return fi.Mode()&(os.ModeType|os.ModeCharDevice) == 0
}

// list returns a list of all files of type T in the cache.
func (c *Cache) list(t restic.FileType) (restic.IDSet, error) {
	if !c.canBeCached(t) {
		return nil, errors.New("cannot be cached")
	}

	list := restic.NewIDSet()
	dir := filepath.Join(c.path, cacheLayoutPaths[t])
	err := filepath.Walk(dir, func(name string, fi os.FileInfo, err error) error {
		if err != nil {
			return errors.Wrap(err, "Walk")
		}

		if !isFile(fi) {
			return nil
		}

		id, err := restic.ParseID(filepath.Base(name))
		if err != nil {
			return nil
		}

		list.Insert(id)
		return nil
	})

	return list, err
}

// Has returns true if the file is cached.
func (c *Cache) Has(h restic.Handle) bool {
	if !c.canBeCached(h.Type) {
		return false
	}

	_, err := fs.Stat(c.filename(h))
	return err == nil
}<|MERGE_RESOLUTION|>--- conflicted
+++ resolved
@@ -51,12 +51,8 @@
 		return nil, errors.WithStack(err)
 	}
 
-<<<<<<< HEAD
-	if fi.Size() <= int64(crypto.CiphertextLength(0)) {
-=======
 	size := fi.Size()
 	if size <= int64(crypto.CiphertextLength(0)) {
->>>>>>> 7d4b7ad9
 		_ = f.Close()
 		_ = c.remove(h)
 		return nil, errors.Errorf("cached file %v is truncated, removing", h)
