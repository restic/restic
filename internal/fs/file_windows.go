package fs

import (
	"math/rand"
	"os"
	"path/filepath"
	"strconv"
	"strings"
	"time"

	"golang.org/x/sys/windows"
)

// fixpath returns an absolute path on windows, so restic can open long file
// names.
func fixpath(name string) string {
	abspath, err := filepath.Abs(name)
	if err == nil {
		// Check if \\?\UNC\ already exist
		if strings.HasPrefix(abspath, `\\?\UNC\`) {
			return abspath
		}
		// Check if \\?\ already exist
		if strings.HasPrefix(abspath, `\\?\`) {
			return abspath
		}
		// Check if path starts with \\
		if strings.HasPrefix(abspath, `\\`) {
			return strings.Replace(abspath, `\\`, `\\?\UNC\`, 1)
		}
		// Normal path
		return `\\?\` + abspath
	}
	return name
}

// TempFile creates a temporary file which is marked as delete-on-close
func TempFile(dir, prefix string) (f *os.File, err error) {
<<<<<<< HEAD
	// slightly modified implementation of ioutil.TempFile(dir, prefix) to allow us to add
=======
	// slightly modified implementation of os.CreateTemp(dir, prefix) to allow us to add
>>>>>>> 7d4b7ad9
	// the FILE_ATTRIBUTE_TEMPORARY | FILE_FLAG_DELETE_ON_CLOSE flags.
	// These provide two large benefits:
	// FILE_ATTRIBUTE_TEMPORARY tells Windows to keep the file in memory only if possible
	// which reduces the amount of unnecessary disk writes.
	// FILE_FLAG_DELETE_ON_CLOSE instructs Windows to automatically delete the file once
	// all file descriptors are closed.

	if dir == "" {
		dir = os.TempDir()
	}

	access := uint32(windows.GENERIC_READ | windows.GENERIC_WRITE)
	creation := uint32(windows.CREATE_NEW)
	share := uint32(0) // prevent other processes from accessing the file
	flags := uint32(windows.FILE_ATTRIBUTE_TEMPORARY | windows.FILE_FLAG_DELETE_ON_CLOSE)

	rnd := rand.New(rand.NewSource(time.Now().UnixNano()))
	for i := 0; i < 10000; i++ {
		randSuffix := strconv.Itoa(int(1e9 + rnd.Intn(1e9)%1e9))[1:]
		path := filepath.Join(dir, prefix+randSuffix)

		ptr, err := windows.UTF16PtrFromString(path)
		if err != nil {
			return nil, err
		}
		h, err := windows.CreateFile(ptr, access, share, nil, creation, flags, 0)
		if os.IsExist(err) {
			continue
		}
		return os.NewFile(uintptr(h), path), err
	}

	// Proper error handling is still to do
	return nil, os.ErrExist
}

// Chmod changes the mode of the named file to mode.
func Chmod(name string, mode os.FileMode) error {
	return os.Chmod(fixpath(name), mode)
}<|MERGE_RESOLUTION|>--- conflicted
+++ resolved
@@ -36,11 +36,7 @@
 
 // TempFile creates a temporary file which is marked as delete-on-close
 func TempFile(dir, prefix string) (f *os.File, err error) {
-<<<<<<< HEAD
-	// slightly modified implementation of ioutil.TempFile(dir, prefix) to allow us to add
-=======
 	// slightly modified implementation of os.CreateTemp(dir, prefix) to allow us to add
->>>>>>> 7d4b7ad9
 	// the FILE_ATTRIBUTE_TEMPORARY | FILE_FLAG_DELETE_ON_CLOSE flags.
 	// These provide two large benefits:
 	// FILE_ATTRIBUTE_TEMPORARY tells Windows to keep the file in memory only if possible
