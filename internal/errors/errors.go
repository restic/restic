package errors

import (
	stderrors "errors"

	"github.com/pkg/errors"
)

// New creates a new error based on message. Wrapped so that this package does
// not appear in the stack trace.
var New = errors.New

// Errorf creates an error based on a format string and values. Wrapped so that
// this package does not appear in the stack trace.
var Errorf = errors.Errorf

// Wrap wraps an error retrieved from outside of restic. Wrapped so that this
// package does not appear in the stack trace.
var Wrap = errors.Wrap

// Wrapf returns an error annotating err with the format specifier. If err is
// nil, Wrapf returns nil.
var Wrapf = errors.Wrapf

var WithStack = errors.WithStack

// Go 1.13-style error handling.

<<<<<<< HEAD
func As(err error, tgt interface{}) bool { return errors.As(err, tgt) }

func Is(x, y error) bool { return errors.Is(x, y) }
=======
func As(err error, tgt interface{}) bool { return stderrors.As(err, tgt) }

func Is(x, y error) bool { return stderrors.Is(x, y) }

func Unwrap(err error) error { return stderrors.Unwrap(err) }
>>>>>>> 7d4b7ad9
<|MERGE_RESOLUTION|>--- conflicted
+++ resolved
@@ -2,7 +2,9 @@
 
 import (
 	stderrors "errors"
+	"net/url"
 
+	"github.com/cenkalti/backoff"
 	"github.com/pkg/errors"
 )
 
@@ -24,16 +26,31 @@
 
 var WithStack = errors.WithStack
 
+// Cause returns the cause of an error. It will also unwrap certain errors,
+// e.g. *url.Error returned by the net/http client.
+func Cause(err error) error {
+	type Causer interface {
+		Cause() error
+	}
+
+	for {
+		switch e := err.(type) {
+		case Causer: // github.com/pkg/errors
+			err = e.Cause()
+		case *backoff.PermanentError:
+			err = e.Err
+		case *url.Error:
+			err = e.Err
+		default:
+			return err
+		}
+	}
+}
+
 // Go 1.13-style error handling.
 
-<<<<<<< HEAD
-func As(err error, tgt interface{}) bool { return errors.As(err, tgt) }
-
-func Is(x, y error) bool { return errors.Is(x, y) }
-=======
 func As(err error, tgt interface{}) bool { return stderrors.As(err, tgt) }
 
 func Is(x, y error) bool { return stderrors.Is(x, y) }
 
-func Unwrap(err error) error { return stderrors.Unwrap(err) }
->>>>>>> 7d4b7ad9
+func Unwrap(err error) error { return stderrors.Unwrap(err) }