package selfupdate

import (
	"archive/zip"
	"bufio"
	"bytes"
	"compress/bzip2"
	"context"
	"crypto/sha256"
	"encoding/hex"
	"fmt"
	"io"
	"io/ioutil"
	"os"
	"path/filepath"
	"runtime"
	"strings"

	"github.com/pkg/errors"
)

func findHash(buf []byte, filename string) (hash []byte, err error) {
	sc := bufio.NewScanner(bytes.NewReader(buf))
	for sc.Scan() {
		data := strings.Split(sc.Text(), "  ")
		if len(data) != 2 {
			continue
		}

		if data[1] == filename {
			h, err := hex.DecodeString(data[0])
			if err != nil {
				return nil, err
			}

			return h, nil
		}
	}

	return nil, fmt.Errorf("hash for file %v not found", filename)
}

func extractToFile(buf []byte, filename, target string, printf func(string, ...interface{})) error {
	var rd io.Reader = bytes.NewReader(buf)
	switch filepath.Ext(filename) {
	case ".bz2":
		rd = bzip2.NewReader(rd)
	case ".zip":
		zrd, err := zip.NewReader(bytes.NewReader(buf), int64(len(buf)))
		if err != nil {
			return err
		}

		if len(zrd.File) != 1 {
			return errors.New("ZIP archive contains more than one file")
		}

		file, err := zrd.File[0].Open()
		if err != nil {
			return err
		}

		defer func() {
			_ = file.Close()
		}()

		rd = file
	}

	// Write everything to a temp file
	dir := filepath.Dir(target)
<<<<<<< HEAD
	new, err := ioutil.TempFile(dir, "restic")
=======
	new, err := os.CreateTemp(dir, "restic")
>>>>>>> 7d4b7ad9
	if err != nil {
		return err
	}

	n, err := io.Copy(new, rd)
	if err != nil {
		_ = new.Close()
		_ = os.Remove(new.Name())
		return err
	}
	if err = new.Sync(); err != nil {
		return err
	}
	if err = new.Close(); err != nil {
		return err
	}

	mode := os.FileMode(0755)
	// attempt to find the original mode
	if fi, err := os.Lstat(target); err == nil {
		mode = fi.Mode()
	}

	// Remove the original binary.
	if err := removeResticBinary(dir, target); err != nil {
		return err
	}

	// Rename the temp file to the final location atomically.
	if err := os.Rename(new.Name(), target); err != nil {
		return err
	}

	printf("saved %d bytes in %v\n", n, target)
	return os.Chmod(target, mode)
}

// DownloadLatestStableRelease downloads the latest stable released version of
// restic and saves it to target. It returns the version string for the newest
// version. The function printf is used to print progress information.
func DownloadLatestStableRelease(ctx context.Context, target, currentVersion string, printf func(string, ...interface{})) (version string, err error) {
	if printf == nil {
		printf = func(string, ...interface{}) {}
	}

	printf("find latest release of restic at GitHub\n")

	rel, err := GitHubLatestRelease(ctx, "restic", "restic")
	if err != nil {
		return "", err
	}

	if rel.Version == currentVersion {
		printf("restic is up to date\n")
		return currentVersion, nil
	}

	printf("latest version is %v\n", rel.Version)

	_, sha256sums, err := getGithubDataFile(ctx, rel.Assets, "SHA256SUMS", printf)
	if err != nil {
		return "", err
	}

	_, sig, err := getGithubDataFile(ctx, rel.Assets, "SHA256SUMS.asc", printf)
	if err != nil {
		return "", err
	}

	ok, err := GPGVerify(sha256sums, sig)
	if err != nil {
		return "", err
	}

	if !ok {
		return "", errors.New("GPG signature verification of the file SHA256SUMS failed")
	}

	printf("GPG signature verification succeeded\n")

	ext := "bz2"
	if runtime.GOOS == "windows" {
		ext = "zip"
	}

	suffix := fmt.Sprintf("%s_%s.%s", runtime.GOOS, runtime.GOARCH, ext)
	downloadFilename, buf, err := getGithubDataFile(ctx, rel.Assets, suffix, printf)
	if err != nil {
		return "", err
	}

	printf("downloaded %v\n", downloadFilename)

	wantHash, err := findHash(sha256sums, downloadFilename)
	if err != nil {
		return "", err
	}

	gotHash := sha256.Sum256(buf)
	if !bytes.Equal(wantHash, gotHash[:]) {
		return "", fmt.Errorf("SHA256 hash mismatch, want hash %02x, got %02x", wantHash, gotHash)
	}

	err = extractToFile(buf, downloadFilename, target, printf)
	if err != nil {
		return "", err
	}

	return rel.Version, nil
}<|MERGE_RESOLUTION|>--- conflicted
+++ resolved
@@ -10,7 +10,6 @@
 	"encoding/hex"
 	"fmt"
 	"io"
-	"io/ioutil"
 	"os"
 	"path/filepath"
 	"runtime"
@@ -69,11 +68,7 @@
 
 	// Write everything to a temp file
 	dir := filepath.Dir(target)
-<<<<<<< HEAD
-	new, err := ioutil.TempFile(dir, "restic")
-=======
 	new, err := os.CreateTemp(dir, "restic")
->>>>>>> 7d4b7ad9
 	if err != nil {
 		return err
 	}
