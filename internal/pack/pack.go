package pack

import (
	"context"
	"encoding/binary"
	"fmt"
	"io"
	"sync"

	"github.com/restic/restic/internal/debug"
	"github.com/restic/restic/internal/errors"
	"github.com/restic/restic/internal/restic"

	"github.com/restic/restic/internal/crypto"
)

// Packer is used to create a new Pack.
type Packer struct {
	blobs []restic.Blob

	bytes uint
	k     *crypto.Key
	wr    io.Writer

	m sync.Mutex
}

// NewPacker returns a new Packer that can be used to pack blobs together.
func NewPacker(k *crypto.Key, wr io.Writer) *Packer {
	return &Packer{k: k, wr: wr}
}

// Add saves the data read from rd as a new blob to the packer. Returned is the
// number of bytes written to the pack plus the pack header entry size.
func (p *Packer) Add(t restic.BlobType, id restic.ID, data []byte, uncompressedLength int) (int, error) {
	p.m.Lock()
	defer p.m.Unlock()

	c := restic.Blob{BlobHandle: restic.BlobHandle{Type: t, ID: id}}

	n, err := p.wr.Write(data)
	c.Length = uint(n)
	c.Offset = p.bytes
	c.UncompressedLength = uint(uncompressedLength)
	p.bytes += uint(n)
	p.blobs = append(p.blobs, c)
	n += CalculateEntrySize(c)

	return n, errors.Wrap(err, "Write")
}

var entrySize = uint(binary.Size(restic.BlobType(0)) + 2*headerLengthSize + len(restic.ID{}))
var plainEntrySize = uint(binary.Size(restic.BlobType(0)) + headerLengthSize + len(restic.ID{}))

// headerEntry describes the format of header entries. It serves only as
// documentation.
type headerEntry struct {
	Type   uint8
	Length uint32
	ID     restic.ID
}

// compressedHeaderEntry describes the format of header entries for compressed blobs.
// It serves only as documentation.
type compressedHeaderEntry struct {
	Type               uint8
	Length             uint32
	UncompressedLength uint32
	ID                 restic.ID
}

// Finalize writes the header for all added blobs and finalizes the pack.
func (p *Packer) Finalize() error {
	p.m.Lock()
	defer p.m.Unlock()

	header, err := p.makeHeader()
	if err != nil {
		return err
	}

	encryptedHeader := make([]byte, 0, crypto.CiphertextLength(len(header)))
	nonce := crypto.NewRandomNonce()
	encryptedHeader = append(encryptedHeader, nonce...)
	encryptedHeader = p.k.Seal(encryptedHeader, nonce, header, nil)

	// append the header
	n, err := p.wr.Write(encryptedHeader)
	if err != nil {
		return errors.Wrap(err, "Write")
	}

	hdrBytes := len(encryptedHeader)
	if n != hdrBytes {
		return errors.New("wrong number of bytes written")
	}

	// write length
	err = binary.Write(p.wr, binary.LittleEndian, uint32(hdrBytes))
	if err != nil {
		return errors.Wrap(err, "binary.Write")
	}
	p.bytes += uint(hdrBytes + binary.Size(uint32(0)))

	return nil
}

// HeaderOverhead returns an estimate of the number of bytes written by a call to Finalize.
func (p *Packer) HeaderOverhead() int {
	return crypto.CiphertextLength(0) + binary.Size(uint32(0))
}

// makeHeader constructs the header for p.
func (p *Packer) makeHeader() ([]byte, error) {
	buf := make([]byte, 0, len(p.blobs)*int(entrySize))

	for _, b := range p.blobs {
		switch {
		case b.Type == restic.DataBlob && b.UncompressedLength == 0:
			buf = append(buf, 0)
		case b.Type == restic.TreeBlob && b.UncompressedLength == 0:
			buf = append(buf, 1)
		case b.Type == restic.DataBlob && b.UncompressedLength != 0:
			buf = append(buf, 2)
		case b.Type == restic.TreeBlob && b.UncompressedLength != 0:
			buf = append(buf, 3)
		default:
			return nil, errors.Errorf("invalid blob type %v", b.Type)
		}

		var lenLE [4]byte
		binary.LittleEndian.PutUint32(lenLE[:], uint32(b.Length))
		buf = append(buf, lenLE[:]...)
		if b.UncompressedLength != 0 {
			binary.LittleEndian.PutUint32(lenLE[:], uint32(b.UncompressedLength))
			buf = append(buf, lenLE[:]...)
		}
		buf = append(buf, b.ID[:]...)
	}

	return buf, nil
}

// Size returns the number of bytes written so far.
func (p *Packer) Size() uint {
	p.m.Lock()
	defer p.m.Unlock()

	return p.bytes
}

// Count returns the number of blobs in this packer.
func (p *Packer) Count() int {
	p.m.Lock()
	defer p.m.Unlock()

	return len(p.blobs)
}

// HeaderFull returns true if the pack header is full.
func (p *Packer) HeaderFull() bool {
	p.m.Lock()
	defer p.m.Unlock()
	return headerSize+uint(len(p.blobs)+1)*entrySize > MaxHeaderSize
}

// Blobs returns the slice of blobs that have been written.
func (p *Packer) Blobs() []restic.Blob {
	p.m.Lock()
	defer p.m.Unlock()

	return p.blobs
}

func (p *Packer) String() string {
	return fmt.Sprintf("<Packer %d blobs, %d bytes>", len(p.blobs), p.bytes)
}

var (
	// we require at least one entry in the header, and one blob for a pack file
	minFileSize = plainEntrySize + crypto.Extension + uint(headerLengthSize)
)

const (
	// size of the header-length field at the end of the file; it is a uint32
	headerLengthSize = 4
	// headerSize is the header's constant overhead (independent of #entries)
	headerSize = headerLengthSize + crypto.Extension

	// MaxHeaderSize is the max size of header including header-length field
	MaxHeaderSize = 16*1024*1024 + headerLengthSize
	// number of header enries to download as part of header-length request
	eagerEntries = 15
)

// readRecords reads up to bufsize bytes from the underlying ReaderAt, returning
// the raw header, the total number of bytes in the header, and any error.
// If the header contains fewer than bufsize bytes, the header is truncated to
// the appropriate size.
func readRecords(rd io.ReaderAt, size int64, bufsize int) ([]byte, int, error) {
	if bufsize > int(size) {
		bufsize = int(size)
	}

	b := make([]byte, bufsize)
	off := size - int64(bufsize)
	if _, err := rd.ReadAt(b, off); err != nil {
		return nil, 0, err
	}

	hlen := binary.LittleEndian.Uint32(b[len(b)-headerLengthSize:])
	b = b[:len(b)-headerLengthSize]
	debug.Log("header length: %v", hlen)

	var err error
	switch {
	case hlen == 0:
		err = InvalidFileError{Message: "header length is zero"}
	case hlen < crypto.Extension:
		err = InvalidFileError{Message: "header length is too small"}
	case int64(hlen) > size-int64(headerLengthSize):
		err = InvalidFileError{Message: "header is larger than file"}
	case int64(hlen) > MaxHeaderSize-int64(headerLengthSize):
		err = InvalidFileError{Message: "header is larger than maxHeaderSize"}
	}
	if err != nil {
		return nil, 0, errors.Wrap(err, "readHeader")
	}

	total := int(hlen + headerLengthSize)
	if total < bufsize {
		// truncate to the beginning of the pack header
		b = b[len(b)-int(hlen):]
	}

	return b, total, nil
}

// readHeader reads the header at the end of rd. size is the length of the
// whole data accessible in rd.
func readHeader(rd io.ReaderAt, size int64) ([]byte, error) {
	debug.Log("size: %v", size)
	if size < int64(minFileSize) {
		err := InvalidFileError{Message: "file is too small"}
		return nil, errors.Wrap(err, "readHeader")
	}

	// assuming extra request is significantly slower than extra bytes download,
	// eagerly download eagerEntries header entries as part of header-length request.
	// only make second request if actual number of entries is greater than eagerEntries

	eagerSize := eagerEntries*int(entrySize) + headerSize
	b, c, err := readRecords(rd, size, eagerSize)
	if err != nil {
		return nil, err
	}
	if c <= eagerSize {
		// eager read sufficed, return what we got
		return b, nil
	}
	b, _, err = readRecords(rd, size, c)
	if err != nil {
		return nil, err
	}
	return b, nil
}

// InvalidFileError is return when a file is found that is not a pack file.
type InvalidFileError struct {
	Message string
}

func (e InvalidFileError) Error() string {
	return e.Message
}

// List returns the list of entries found in a pack file and the length of the
// header (including header size and crypto overhead)
func List(k *crypto.Key, rd io.ReaderAt, size int64) (entries []restic.Blob, hdrSize uint32, err error) {
	buf, err := readHeader(rd, size)
	if err != nil {
		return nil, 0, err
	}

	if len(buf) < crypto.CiphertextLength(0) {
		return nil, 0, errors.New("invalid header, too small")
	}

	hdrSize = headerLengthSize + uint32(len(buf))

	nonce, buf := buf[:k.NonceSize()], buf[k.NonceSize():]
	buf, err = k.Open(buf[:0], nonce, buf, nil)
	if err != nil {
		return nil, 0, err
	}

	// might over allocate a bit if all blobs have EntrySize but only by a few percent
	entries = make([]restic.Blob, 0, uint(len(buf))/plainEntrySize)

	pos := uint(0)
	for len(buf) > 0 {
		entry, headerSize, err := parseHeaderEntry(buf)
		if err != nil {
			return nil, 0, err
		}
		entry.Offset = pos

		entries = append(entries, entry)
		pos += entry.Length
		buf = buf[headerSize:]
	}

	return entries, hdrSize, nil
}

func parseHeaderEntry(p []byte) (b restic.Blob, size uint, err error) {
	l := uint(len(p))
	size = plainEntrySize
	if l < plainEntrySize {
		err = errors.Errorf("parseHeaderEntry: buffer of size %d too short", len(p))
		return b, size, err
	}
	tpe := p[0]

	switch tpe {
	case 0, 2:
		b.Type = restic.DataBlob
	case 1, 3:
		b.Type = restic.TreeBlob
	default:
		return b, size, errors.Errorf("invalid type %d", tpe)
	}

	b.Length = uint(binary.LittleEndian.Uint32(p[1:5]))
	p = p[5:]
	if tpe == 2 || tpe == 3 {
		size = entrySize
		if l < entrySize {
			err = errors.Errorf("parseHeaderEntry: buffer of size %d too short", len(p))
			return b, size, err
		}
		b.UncompressedLength = uint(binary.LittleEndian.Uint32(p[0:4]))
		p = p[4:]
	}

	copy(b.ID[:], p[:])

	return b, size, nil
}

func CalculateEntrySize(blob restic.Blob) int {
	if blob.UncompressedLength != 0 {
		return int(entrySize)
	}
	return int(plainEntrySize)
}

func CalculateHeaderSize(blobs []restic.Blob) int {
	size := headerSize
	for _, blob := range blobs {
		size += CalculateEntrySize(blob)
	}
	return size
}

// Size returns the size of all packs computed by index information.
// If onlyHdr is set to true, only the size of the header is returned
// Note that this function only gives correct sizes, if there are no
// duplicates in the index.
func Size(ctx context.Context, mi restic.MasterIndex, onlyHdr bool) map[restic.ID]int64 {
	packSize := make(map[restic.ID]int64)

<<<<<<< HEAD
	for blob := range mi.Each(ctx) {
=======
	mi.Each(ctx, func(blob restic.PackedBlob) {
>>>>>>> 7d4b7ad9
		size, ok := packSize[blob.PackID]
		if !ok {
			size = headerSize
		}
		if !onlyHdr {
			size += int64(blob.Length)
		}
		packSize[blob.PackID] = size + int64(CalculateEntrySize(blob.Blob))
<<<<<<< HEAD
	}
=======
	})
>>>>>>> 7d4b7ad9

	return packSize
}<|MERGE_RESOLUTION|>--- conflicted
+++ resolved
@@ -370,11 +370,7 @@
 func Size(ctx context.Context, mi restic.MasterIndex, onlyHdr bool) map[restic.ID]int64 {
 	packSize := make(map[restic.ID]int64)
 
-<<<<<<< HEAD
-	for blob := range mi.Each(ctx) {
-=======
 	mi.Each(ctx, func(blob restic.PackedBlob) {
->>>>>>> 7d4b7ad9
 		size, ok := packSize[blob.PackID]
 		if !ok {
 			size = headerSize
@@ -383,11 +379,7 @@
 			size += int64(blob.Length)
 		}
 		packSize[blob.PackID] = size + int64(CalculateEntrySize(blob.Blob))
-<<<<<<< HEAD
-	}
-=======
 	})
->>>>>>> 7d4b7ad9
 
 	return packSize
 }