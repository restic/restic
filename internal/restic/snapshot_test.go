--- conflicted
+++ resolved
@@ -32,12 +32,7 @@
 }
 
 func testLoadJSONUnpacked(t *testing.T, version uint) {
-<<<<<<< HEAD
-	repo, cleanup := repository.TestRepositoryWithVersion(t, version)
-	defer cleanup()
-=======
 	repo := repository.TestRepositoryWithVersion(t, version)
->>>>>>> 7d4b7ad9
 
 	// archive a snapshot
 	sn := restic.Snapshot{}
