package restic

import (
	"context"
	"hash"
	"io"
)

// Backend is used to store and access data.
//
// Backend operations that return an error will be retried when a Backend is
// wrapped in a RetryBackend. To prevent that from happening, the operations
// should return a github.com/cenkalti/backoff/v4.PermanentError. Errors from
// the context package need not be wrapped, as context cancellation is checked
// separately by the retrying logic.
type Backend interface {
	// Location returns a string that describes the type and location of the
	// repository.
	Location() string

	// Connections returns the maxmimum number of concurrent backend operations.
	Connections() uint

	// Hasher may return a hash function for calculating a content hash for the backend
	Hasher() hash.Hash

	// HasAtomicReplace returns whether Save() can atomically replace files
	HasAtomicReplace() bool
<<<<<<< HEAD

	// Test a boolean value whether a File with the name and type exists.
	Test(ctx context.Context, h Handle) (bool, error)
=======
>>>>>>> 7d4b7ad9

	// Remove removes a File described  by h.
	Remove(ctx context.Context, h Handle) error

	// Close the backend
	Close() error

	// Save stores the data from rd under the given handle.
	Save(ctx context.Context, h Handle, rd RewindReader) error

	// Load runs fn with a reader that yields the contents of the file at h at the
	// given offset. If length is larger than zero, only a portion of the file
	// is read.
	//
	// The function fn may be called multiple times during the same Load invocation
	// and therefore must be idempotent.
	//
	// Implementations are encouraged to use backend.DefaultLoad
	Load(ctx context.Context, h Handle, length int, offset int64, fn func(rd io.Reader) error) error

	// Stat returns information about the File identified by h.
	Stat(ctx context.Context, h Handle) (FileInfo, error)

	// List runs fn for each file in the backend which has the type t. When an
	// error occurs (or fn returns an error), List stops and returns it.
	//
	// The function fn is called exactly once for each file during successful
	// execution and at most once in case of an error.
	//
	// The function fn is called in the same Goroutine that List() is called
	// from.
	List(ctx context.Context, t FileType, fn func(FileInfo) error) error

	// IsNotExist returns true if the error was caused by a non-existing file
	// in the backend.
	//
	// The argument may be a wrapped error. The implementation is responsible
	// for unwrapping it.
	IsNotExist(err error) bool

	// Delete removes all data in the backend.
	Delete(ctx context.Context) error
}

// FileInfo is contains information about a file in the backend.
type FileInfo struct {
	Size int64
	Name string
}<|MERGE_RESOLUTION|>--- conflicted
+++ resolved
@@ -26,12 +26,6 @@
 
 	// HasAtomicReplace returns whether Save() can atomically replace files
 	HasAtomicReplace() bool
-<<<<<<< HEAD
-
-	// Test a boolean value whether a File with the name and type exists.
-	Test(ctx context.Context, h Handle) (bool, error)
-=======
->>>>>>> 7d4b7ad9
 
 	// Remove removes a File described  by h.
 	Remove(ctx context.Context, h Handle) error
