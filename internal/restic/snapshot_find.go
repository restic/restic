--- conflicted
+++ resolved
@@ -12,15 +12,9 @@
 // ErrNoSnapshotFound is returned when no snapshot for the given criteria could be found.
 var ErrNoSnapshotFound = errors.New("no snapshot found")
 
-<<<<<<< HEAD
-// FindLatestSnapshot finds latest snapshot with optional target/directory, tags, hostname, and timestamp filters.
-func FindLatestSnapshot(ctx context.Context, be Lister, loader LoaderUnpacked, targets []string,
-	tagLists []TagList, hostnames []string, timeStampLimit *time.Time) (ID, error) {
-=======
 // findLatestSnapshot finds latest snapshot with optional target/directory, tags, hostname, and timestamp filters.
 func findLatestSnapshot(ctx context.Context, be Lister, loader LoaderUnpacked, hosts []string,
 	tags []TagList, paths []string, timeStampLimit *time.Time) (*Snapshot, error) {
->>>>>>> 7d4b7ad9
 
 	var err error
 	absTargets := make([]string, 0, len(paths))
@@ -78,16 +72,9 @@
 
 // FindSnapshot takes a string and tries to find a snapshot whose ID matches
 // the string as closely as possible.
-<<<<<<< HEAD
-func FindSnapshot(ctx context.Context, be Lister, s string) (ID, error) {
-
-	// find snapshot id with prefix
-	name, err := Find(ctx, be, SnapshotFile, s)
-=======
 func FindSnapshot(ctx context.Context, be Lister, loader LoaderUnpacked, s string) (*Snapshot, error) {
 	// no need to list snapshots if `s` is already a full id
 	id, err := ParseID(s)
->>>>>>> 7d4b7ad9
 	if err != nil {
 		// find snapshot id with prefix
 		id, err = Find(ctx, be, SnapshotFile, s)
@@ -110,14 +97,6 @@
 	return FindSnapshot(ctx, be, loader, snapshotID)
 }
 
-<<<<<<< HEAD
-// FindFilteredSnapshots yields Snapshots filtered from the list of all
-// snapshots.
-func FindFilteredSnapshots(ctx context.Context, be Lister, loader LoaderUnpacked, hosts []string, tags []TagList, paths []string) (Snapshots, error) {
-	results := make(Snapshots, 0, 20)
-
-	err := ForAllSnapshots(ctx, be, loader, nil, func(id ID, sn *Snapshot, err error) error {
-=======
 type SnapshotFindCb func(string, *Snapshot, error) error
 
 // FindFilteredSnapshots yields Snapshots, either given explicitly by `snapshotIDs` or filtered from the list of all snapshots.
@@ -169,7 +148,6 @@
 	}
 
 	return ForAllSnapshots(ctx, be, loader, nil, func(id ID, sn *Snapshot, err error) error {
->>>>>>> 7d4b7ad9
 		if err != nil {
 			return fn(id.String(), sn, err)
 		}
