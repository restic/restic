package restic

import (
	"context"

	"github.com/restic/restic/internal/crypto"
<<<<<<< HEAD
=======
	"github.com/restic/restic/internal/errors"
>>>>>>> 7d4b7ad9
	"github.com/restic/restic/internal/ui/progress"
	"golang.org/x/sync/errgroup"
)

// ErrInvalidData is used to report that a file is corrupted
var ErrInvalidData = errors.New("invalid data returned")

// Repository stores data in a backend. It provides high-level functions and
// transparently encrypts/decrypts data.
type Repository interface {

	// Backend returns the backend used by the repository
	Backend() Backend
	// Connections returns the maximum number of concurrent backend operations
	Connections() uint

	Key() *crypto.Key

	Index() MasterIndex
	LoadIndex(context.Context) error
	SetIndex(MasterIndex) error
	LookupBlobSize(ID, BlobType) (uint, bool)

	Config() Config
	PackSize() uint

	// List calls the function fn for each file of type t in the repository.
	// When an error is returned by fn, processing stops and List() returns the
	// error.
	//
	// The function fn is called in the same Goroutine List() was called from.
	List(ctx context.Context, t FileType, fn func(ID, int64) error) error

	// ListPack returns the list of blobs saved in the pack id and the length of
	// the the pack header.
	ListPack(context.Context, ID, int64) ([]Blob, uint32, error)

	LoadBlob(context.Context, BlobType, ID, []byte) ([]byte, error)
	SaveBlob(context.Context, BlobType, []byte, ID, bool) (ID, bool, int, error)

	// StartPackUploader start goroutines to upload new pack files. The errgroup
	// is used to immediately notify about an upload error. Flush() will also return
	// that error.
	StartPackUploader(ctx context.Context, wg *errgroup.Group)
	Flush(context.Context) error

	// LoadUnpacked loads and decrypts the file with the given type and ID,
	// using the supplied buffer (which must be empty). If the buffer is nil, a
	// new buffer will be allocated and returned.
	LoadUnpacked(ctx context.Context, t FileType, id ID, buf []byte) (data []byte, err error)
	SaveUnpacked(context.Context, FileType, []byte) (ID, error)
}

// Lister allows listing files in a backend.
type Lister interface {
	List(context.Context, FileType, func(FileInfo) error) error
}

// LoaderUnpacked allows loading a blob not stored in a pack file
type LoaderUnpacked interface {
	// Connections returns the maximum number of concurrent backend operations
	Connections() uint
	LoadUnpacked(ctx context.Context, t FileType, id ID, buf []byte) (data []byte, err error)
}

// SaverUnpacked allows saving a blob not stored in a pack file
type SaverUnpacked interface {
	// Connections returns the maximum number of concurrent backend operations
	Connections() uint
	SaveUnpacked(context.Context, FileType, []byte) (ID, error)
}

type PackBlobs struct {
	PackID ID
	Blobs  []Blob
}

// MasterIndex keeps track of the blobs are stored within files.
type MasterIndex interface {
	Has(BlobHandle) bool
	Lookup(BlobHandle) []PackedBlob

<<<<<<< HEAD
	// Each returns a channel that yields all blobs known to the index. When
	// the context is cancelled, the background goroutine terminates. This
	// blocks any modification of the index.
	Each(ctx context.Context) <-chan PackedBlob
=======
	// Each runs fn on all blobs known to the index. When the context is cancelled,
	// the index iteration return immediately. This blocks any modification of the index.
	Each(ctx context.Context, fn func(PackedBlob))
>>>>>>> 7d4b7ad9
	ListPacks(ctx context.Context, packs IDSet) <-chan PackBlobs

	Save(ctx context.Context, repo SaverUnpacked, packBlacklist IDSet, extraObsolete IDs, p *progress.Counter) (obsolete IDSet, err error)
}<|MERGE_RESOLUTION|>--- conflicted
+++ resolved
@@ -4,10 +4,7 @@
 	"context"
 
 	"github.com/restic/restic/internal/crypto"
-<<<<<<< HEAD
-=======
 	"github.com/restic/restic/internal/errors"
->>>>>>> 7d4b7ad9
 	"github.com/restic/restic/internal/ui/progress"
 	"golang.org/x/sync/errgroup"
 )
@@ -90,16 +87,9 @@
 	Has(BlobHandle) bool
 	Lookup(BlobHandle) []PackedBlob
 
-<<<<<<< HEAD
-	// Each returns a channel that yields all blobs known to the index. When
-	// the context is cancelled, the background goroutine terminates. This
-	// blocks any modification of the index.
-	Each(ctx context.Context) <-chan PackedBlob
-=======
 	// Each runs fn on all blobs known to the index. When the context is cancelled,
 	// the index iteration return immediately. This blocks any modification of the index.
 	Each(ctx context.Context, fn func(PackedBlob))
->>>>>>> 7d4b7ad9
 	ListPacks(ctx context.Context, packs IDSet) <-chan PackBlobs
 
 	Save(ctx context.Context, repo SaverUnpacked, packBlacklist IDSet, extraObsolete IDs, p *progress.Counter) (obsolete IDSet, err error)
