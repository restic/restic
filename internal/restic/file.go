package restic

import (
	"fmt"

	"github.com/restic/restic/internal/errors"
)

// FileType is the type of a file in the backend.
type FileType uint8

// These are the different data types a backend can store.
const (
<<<<<<< HEAD
	PackFile     FileType = "data" // use data, as packs are stored under /data in repo
	KeyFile      FileType = "key"
	KeysFile     FileType = "keys"
	LockFile     FileType = "lock"
	SnapshotFile FileType = "snapshot"
	IndexFile    FileType = "index"
	ConfigFile   FileType = "config"
=======
	PackFile FileType = 1 + iota
	KeyFile
	LockFile
	SnapshotFile
	IndexFile
	ConfigFile
>>>>>>> 7d4b7ad9
)

func (t FileType) String() string {
	s := "invalid"
	switch t {
	case PackFile:
		// Spelled "data" instead of "pack" for historical reasons.
		s = "data"
	case KeyFile:
		s = "key"
	case LockFile:
		s = "lock"
	case SnapshotFile:
		s = "snapshot"
	case IndexFile:
		s = "index"
	case ConfigFile:
		s = "config"
	}
	return s
}

// Handle is used to store and access data in a backend.
type Handle struct {
	Type              FileType
	ContainedBlobType BlobType
	Name              string
}

func (h Handle) String() string {
	name := h.Name
	if len(name) > 10 {
		name = name[:10]
	}
	return fmt.Sprintf("<%s/%s>", h.Type, name)
}

// Valid returns an error if h is not valid.
func (h Handle) Valid() error {
	switch h.Type {
	case PackFile:
	case KeyFile:
	case LockFile:
	case SnapshotFile:
	case IndexFile:
	case ConfigFile:
	default:
		return errors.Errorf("invalid Type %d", h.Type)
	}

	if h.Type == ConfigFile {
		return nil
	}

	if h.Name == "" {
		return errors.New("invalid Name")
	}

	return nil
}<|MERGE_RESOLUTION|>--- conflicted
+++ resolved
@@ -11,22 +11,13 @@
 
 // These are the different data types a backend can store.
 const (
-<<<<<<< HEAD
-	PackFile     FileType = "data" // use data, as packs are stored under /data in repo
-	KeyFile      FileType = "key"
-	KeysFile     FileType = "keys"
-	LockFile     FileType = "lock"
-	SnapshotFile FileType = "snapshot"
-	IndexFile    FileType = "index"
-	ConfigFile   FileType = "config"
-=======
 	PackFile FileType = 1 + iota
 	KeyFile
+	KeysFile
 	LockFile
 	SnapshotFile
 	IndexFile
 	ConfigFile
->>>>>>> 7d4b7ad9
 )
 
 func (t FileType) String() string {
