package restic

import (
	"context"
	"fmt"
	"os/user"
	"path/filepath"
	"sync"
	"time"

	"github.com/restic/restic/internal/debug"
)

// Snapshot is the state of a resource at one point in time.
type Snapshot struct {
	Time     time.Time `json:"time"`
	Parent   *ID       `json:"parent,omitempty"`
	Tree     *ID       `json:"tree"`
	Paths    []string  `json:"paths"`
	Hostname string    `json:"hostname,omitempty"`
	Username string    `json:"username,omitempty"`
	UID      uint32    `json:"uid,omitempty"`
	GID      uint32    `json:"gid,omitempty"`
	Excludes []string  `json:"excludes,omitempty"`
	Tags     []string  `json:"tags,omitempty"`
	Original *ID       `json:"original,omitempty"`

	id *ID // plaintext ID, used during restore
}

// NewSnapshot returns an initialized snapshot struct for the current user and
// time.
func NewSnapshot(paths []string, tags []string, hostname string, time time.Time) (*Snapshot, error) {
	absPaths := make([]string, 0, len(paths))
	for _, path := range paths {
		p, err := filepath.Abs(path)
		if err == nil {
			absPaths = append(absPaths, p)
		} else {
			absPaths = append(absPaths, path)
		}
	}

	sn := &Snapshot{
		Paths:    absPaths,
		Time:     time,
		Tags:     tags,
		Hostname: hostname,
	}

	err := sn.fillUserInfo()
	if err != nil {
		return nil, err
	}

	return sn, nil
}

// LoadSnapshot loads the snapshot with the id and returns it.
func LoadSnapshot(ctx context.Context, loader LoaderUnpacked, id ID) (*Snapshot, error) {
	sn := &Snapshot{id: &id}
	err := LoadJSONUnpacked(ctx, loader, SnapshotFile, id, sn)
	if err != nil {
		return nil, err
	}

	return sn, nil
}

// SaveSnapshot saves the snapshot sn and returns its ID.
func SaveSnapshot(ctx context.Context, repo SaverUnpacked, sn *Snapshot) (ID, error) {
	return SaveJSONUnpacked(ctx, repo, SnapshotFile, sn)
}

// ForAllSnapshots reads all snapshots in parallel and calls the
// given function. It is guaranteed that the function is not run concurrently.
// If the called function returns an error, this function is cancelled and
// also returns this error.
// If a snapshot ID is in excludeIDs, it will be ignored.
func ForAllSnapshots(ctx context.Context, be Lister, loader LoaderUnpacked, excludeIDs IDSet, fn func(ID, *Snapshot, error) error) error {
	var m sync.Mutex

<<<<<<< HEAD
	// track spawned goroutines using wg, create a new context which is
	// cancelled as soon as an error occurs.
	wg, ctx := errgroup.WithContext(ctx)

	ch := make(chan ID)

	// send list of snapshot files through ch, which is closed afterwards
	wg.Go(func() error {
		defer close(ch)
		return be.List(ctx, SnapshotFile, func(fi FileInfo) error {
			id, err := ParseID(fi.Name)
			if err != nil {
				debug.Log("unable to parse %v as an ID", fi.Name)
				return nil
			}

			if excludeIDs.Has(id) {
				return nil
			}

			select {
			case <-ctx.Done():
				return nil
			case ch <- id:
			}
			return nil
		})
	})

	// a worker receives an snapshot ID from ch, loads the snapshot
	// and runs fn with id, the snapshot and the error
	worker := func() error {
		for id := range ch {
			debug.Log("load snapshot %v", id)
			sn, err := LoadSnapshot(ctx, loader, id)

			m.Lock()
			err = fn(id, sn, err)
			m.Unlock()
			if err != nil {
				return err
			}
=======
	// For most snapshots decoding is nearly for free, thus just assume were only limited by IO
	return ParallelList(ctx, be, SnapshotFile, loader.Connections(), func(ctx context.Context, id ID, size int64) error {
		if excludeIDs.Has(id) {
			return nil
>>>>>>> 7d4b7ad9
		}

<<<<<<< HEAD
	// For most snapshots decoding is nearly for free, thus just assume were only limited by IO
	for i := 0; i < int(loader.Connections()); i++ {
		wg.Go(worker)
	}

	return wg.Wait()
=======
		sn, err := LoadSnapshot(ctx, loader, id)
		m.Lock()
		defer m.Unlock()
		return fn(id, sn, err)
	})
>>>>>>> 7d4b7ad9
}

func (sn Snapshot) String() string {
	return fmt.Sprintf("<Snapshot %s of %v at %s by %s@%s>",
		sn.id.Str(), sn.Paths, sn.Time, sn.Username, sn.Hostname)
}

// ID returns the snapshot's ID.
func (sn Snapshot) ID() *ID {
	return sn.id
}

func (sn *Snapshot) fillUserInfo() error {
	usr, err := user.Current()
	if err != nil {
		return nil
	}
	sn.Username = usr.Username

	// set userid and groupid
	sn.UID, sn.GID, err = uidGidInt(usr)
	return err
}

// AddTags adds the given tags to the snapshots tags, preventing duplicates.
// It returns true if any changes were made.
func (sn *Snapshot) AddTags(addTags []string) (changed bool) {
nextTag:
	for _, add := range addTags {
		for _, tag := range sn.Tags {
			if tag == add {
				continue nextTag
			}
		}
		sn.Tags = append(sn.Tags, add)
		changed = true
	}
	return
}

// RemoveTags removes the given tags from the snapshots tags and
// returns true if any changes were made.
func (sn *Snapshot) RemoveTags(removeTags []string) (changed bool) {
	for _, remove := range removeTags {
		for i, tag := range sn.Tags {
			if tag == remove {
				// https://github.com/golang/go/wiki/SliceTricks
				sn.Tags[i] = sn.Tags[len(sn.Tags)-1]
				sn.Tags[len(sn.Tags)-1] = ""
				sn.Tags = sn.Tags[:len(sn.Tags)-1]

				changed = true
				break
			}
		}
	}
	return
}

func (sn *Snapshot) hasTag(tag string) bool {
	for _, snTag := range sn.Tags {
		if tag == snTag {
			return true
		}
	}
	return false
}

// HasTags returns true if the snapshot has all the tags in l.
func (sn *Snapshot) HasTags(l []string) bool {
	for _, tag := range l {
		if tag == "" && len(sn.Tags) == 0 {
			return true
		}
		if !sn.hasTag(tag) {
			return false
		}
	}

	return true
}

// HasTagList returns true if either
//   - the snapshot satisfies at least one TagList, so there is a TagList in l
//     for which all tags are included in sn, or
//   - l is empty
func (sn *Snapshot) HasTagList(l []TagList) bool {
	debug.Log("testing snapshot with tags %v against list: %v", sn.Tags, l)

	if len(l) == 0 {
		return true
	}

	for _, tags := range l {
		if sn.HasTags(tags) {
			debug.Log("  snapshot satisfies %v %v", tags, l)
			return true
		}
	}

	return false
}

// HasPaths returns true if the snapshot has all of the paths.
func (sn *Snapshot) HasPaths(paths []string) bool {
	m := make(map[string]struct{}, len(sn.Paths))
	for _, snPath := range sn.Paths {
		m[snPath] = struct{}{}
	}
	for _, path := range paths {
		if _, ok := m[path]; !ok {
			return false
		}
	}

	return true
}

// HasHostname returns true if either
// - the snapshot hostname is in the list of the given hostnames, or
// - the list of given hostnames is empty
func (sn *Snapshot) HasHostname(hostnames []string) bool {
	if len(hostnames) == 0 {
		return true
	}

	for _, hostname := range hostnames {
		if sn.Hostname == hostname {
			return true
		}
	}

	return false
}

// Snapshots is a list of snapshots.
type Snapshots []*Snapshot

// Len returns the number of snapshots in sn.
func (sn Snapshots) Len() int {
	return len(sn)
}

// Less returns true iff the ith snapshot has been made after the jth.
func (sn Snapshots) Less(i, j int) bool {
	return sn[i].Time.After(sn[j].Time)
}

// Swap exchanges the two snapshots.
func (sn Snapshots) Swap(i, j int) {
	sn[i], sn[j] = sn[j], sn[i]
}<|MERGE_RESOLUTION|>--- conflicted
+++ resolved
@@ -80,71 +80,17 @@
 func ForAllSnapshots(ctx context.Context, be Lister, loader LoaderUnpacked, excludeIDs IDSet, fn func(ID, *Snapshot, error) error) error {
 	var m sync.Mutex
 
-<<<<<<< HEAD
-	// track spawned goroutines using wg, create a new context which is
-	// cancelled as soon as an error occurs.
-	wg, ctx := errgroup.WithContext(ctx)
-
-	ch := make(chan ID)
-
-	// send list of snapshot files through ch, which is closed afterwards
-	wg.Go(func() error {
-		defer close(ch)
-		return be.List(ctx, SnapshotFile, func(fi FileInfo) error {
-			id, err := ParseID(fi.Name)
-			if err != nil {
-				debug.Log("unable to parse %v as an ID", fi.Name)
-				return nil
-			}
-
-			if excludeIDs.Has(id) {
-				return nil
-			}
-
-			select {
-			case <-ctx.Done():
-				return nil
-			case ch <- id:
-			}
-			return nil
-		})
-	})
-
-	// a worker receives an snapshot ID from ch, loads the snapshot
-	// and runs fn with id, the snapshot and the error
-	worker := func() error {
-		for id := range ch {
-			debug.Log("load snapshot %v", id)
-			sn, err := LoadSnapshot(ctx, loader, id)
-
-			m.Lock()
-			err = fn(id, sn, err)
-			m.Unlock()
-			if err != nil {
-				return err
-			}
-=======
 	// For most snapshots decoding is nearly for free, thus just assume were only limited by IO
 	return ParallelList(ctx, be, SnapshotFile, loader.Connections(), func(ctx context.Context, id ID, size int64) error {
 		if excludeIDs.Has(id) {
 			return nil
->>>>>>> 7d4b7ad9
-		}
-
-<<<<<<< HEAD
-	// For most snapshots decoding is nearly for free, thus just assume were only limited by IO
-	for i := 0; i < int(loader.Connections()); i++ {
-		wg.Go(worker)
-	}
-
-	return wg.Wait()
-=======
+		}
+
 		sn, err := LoadSnapshot(ctx, loader, id)
 		m.Lock()
 		defer m.Unlock()
 		return fn(id, sn, err)
 	})
->>>>>>> 7d4b7ad9
 }
 
 func (sn Snapshot) String() string {
