--- conflicted
+++ resolved
@@ -58,8 +58,6 @@
 func IsAlreadyLocked(err error) bool {
 	var e *alreadyLockedError
 	return errors.As(err, &e)
-<<<<<<< HEAD
-=======
 }
 
 // invalidLockError is returned when NewLock or NewExclusiveLock fail due
@@ -81,7 +79,6 @@
 func IsInvalidLock(err error) bool {
 	var e *invalidLockError
 	return errors.As(err, &e)
->>>>>>> 7d4b7ad9
 }
 
 // NewLock returns a new, non-exclusive lock for the repository. If an
@@ -173,15 +170,6 @@
 				return err
 			}
 
-<<<<<<< HEAD
-		if l.Exclusive {
-			return &alreadyLockedError{otherLock: lock}
-		}
-
-		if !l.Exclusive && lock.Exclusive {
-			return &alreadyLockedError{otherLock: lock}
-		}
-=======
 			if l.Exclusive {
 				return &alreadyLockedError{otherLock: lock}
 			}
@@ -189,7 +177,6 @@
 			if !l.Exclusive && lock.Exclusive {
 				return &alreadyLockedError{otherLock: lock}
 			}
->>>>>>> 7d4b7ad9
 
 			return nil
 		})
@@ -373,15 +360,6 @@
 		if excludeID != nil && id.Equal(*excludeID) {
 			return nil
 		}
-<<<<<<< HEAD
-		return nil
-	}
-
-	// For locks decoding is nearly for free, thus just assume were only limited by IO
-	for i := 0; i < int(repo.Connections()); i++ {
-		wg.Go(worker)
-	}
-=======
 		if size == 0 {
 			// Ignore empty lock files as some backends do not guarantee atomic uploads.
 			// These may leave empty files behind if an upload was interrupted between
@@ -389,7 +367,6 @@
 			return nil
 		}
 		lock, err := LoadLock(ctx, repo, id)
->>>>>>> 7d4b7ad9
 
 		m.Lock()
 		defer m.Unlock()
