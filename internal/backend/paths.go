package backend

import "os"

type Modes struct {
	Dir  os.FileMode
	File os.FileMode
}

<<<<<<< HEAD
type Modes struct {
	Dir  os.FileMode
	File os.FileMode
}

=======
>>>>>>> 7d4b7ad9
// DefaultModes defines the default permissions to apply to new repository
// files and directories stored on file-based backends.
var DefaultModes = Modes{Dir: 0700, File: 0600}

// DeriveModesFromFileInfo will, given the mode of a regular file, compute
// the mode we should use for new files and directories. If the passed
// error is non-nil DefaultModes are returned.
func DeriveModesFromFileInfo(fi os.FileInfo, err error) Modes {
	m := DefaultModes
	if err != nil {
		return m
	}

	if fi.Mode()&0040 != 0 { // Group has read access
		m.Dir |= 0070
		m.File |= 0060
	}

	return m
}<|MERGE_RESOLUTION|>--- conflicted
+++ resolved
@@ -7,14 +7,6 @@
 	File os.FileMode
 }
 
-<<<<<<< HEAD
-type Modes struct {
-	Dir  os.FileMode
-	File os.FileMode
-}
-
-=======
->>>>>>> 7d4b7ad9
 // DefaultModes defines the default permissions to apply to new repository
 // files and directories stored on file-based backends.
 var DefaultModes = Modes{Dir: 0700, File: 0600}
