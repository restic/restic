package local

import (
	"context"
	"hash"
	"io"
	"os"
	"path/filepath"
	"syscall"

	"github.com/restic/restic/internal/backend"
<<<<<<< HEAD
=======
	"github.com/restic/restic/internal/backend/layout"
>>>>>>> 7d4b7ad9
	"github.com/restic/restic/internal/backend/sema"
	"github.com/restic/restic/internal/debug"
	"github.com/restic/restic/internal/errors"
	"github.com/restic/restic/internal/fs"
	"github.com/restic/restic/internal/restic"

	"github.com/cenkalti/backoff/v4"
)

// Local is a backend in a local directory.
type Local struct {
	Config
	sem sema.Semaphore
<<<<<<< HEAD
	backend.Layout
=======
	layout.Layout
>>>>>>> 7d4b7ad9
	backend.Modes
}

// ensure statically that *Local implements restic.Backend.
var _ restic.Backend = &Local{}

const defaultLayout = "default"

func open(ctx context.Context, cfg Config) (*Local, error) {
<<<<<<< HEAD
	l, err := backend.ParseLayout(ctx, &backend.LocalFilesystem{}, cfg.Layout, defaultLayout, cfg.Path)
=======
	l, err := layout.ParseLayout(ctx, &layout.LocalFilesystem{}, cfg.Layout, defaultLayout, cfg.Path)
>>>>>>> 7d4b7ad9
	if err != nil {
		return nil, err
	}

	sem, err := sema.New(cfg.Connections)
	if err != nil {
		return nil, err
	}

	fi, err := fs.Stat(l.Filename(restic.Handle{Type: restic.ConfigFile}))
	m := backend.DeriveModesFromFileInfo(fi, err)
	debug.Log("using (%03O file, %03O dir) permissions", m.File, m.Dir)

	return &Local{
		Config: cfg,
		Layout: l,
		sem:    sem,
		Modes:  m,
	}, nil
}

// Open opens the local backend as specified by config.
func Open(ctx context.Context, cfg Config) (*Local, error) {
	debug.Log("open local backend at %v (layout %q)", cfg.Path, cfg.Layout)
	return open(ctx, cfg)
}

// Create creates all the necessary files and directories for a new local
// backend at dir. Afterwards a new config blob should be created.
func Create(ctx context.Context, cfg Config) (*Local, error) {
	debug.Log("create local backend at %v (layout %q)", cfg.Path, cfg.Layout)

	be, err := open(ctx, cfg)
	if err != nil {
		return nil, err
	}

	// test if config file already exists
	_, err = fs.Lstat(be.Filename(restic.Handle{Type: restic.ConfigFile}))
	if err == nil {
		return nil, errors.New("config file already exists")
	}

	// create paths for data and refs
	for _, d := range be.Paths() {
		err := fs.MkdirAll(d, be.Modes.Dir)
		if err != nil {
			return nil, errors.WithStack(err)
		}
	}

	return be, nil
}

func (b *Local) Connections() uint {
	return b.Config.Connections
}

// Location returns this backend's location (the directory name).
func (b *Local) Location() string {
	return b.Path
}

// Hasher may return a hash function for calculating a content hash for the backend
func (b *Local) Hasher() hash.Hash {
	return nil
}

// HasAtomicReplace returns whether Save() can atomically replace files
func (b *Local) HasAtomicReplace() bool {
	return true
}

// IsNotExist returns true if the error is caused by a non existing file.
func (b *Local) IsNotExist(err error) bool {
	return errors.Is(err, os.ErrNotExist)
}

// Save stores data in the backend at the handle.
func (b *Local) Save(ctx context.Context, h restic.Handle, rd restic.RewindReader) (err error) {
	debug.Log("Save %v", h)
	if err := h.Valid(); err != nil {
		return backoff.Permanent(err)
	}

	finalname := b.Filename(h)
	dir := filepath.Dir(finalname)

	defer func() {
		// Mark non-retriable errors as such
		if errors.Is(err, syscall.ENOSPC) || os.IsPermission(err) {
			err = backoff.Permanent(err)
		}
	}()

	b.sem.GetToken()
	defer b.sem.ReleaseToken()

	// Create new file with a temporary name.
	tmpname := filepath.Base(finalname) + "-tmp-"
	f, err := tempFile(dir, tmpname)

	if b.IsNotExist(err) {
		debug.Log("error %v: creating dir", err)

		// error is caused by a missing directory, try to create it
		mkdirErr := fs.MkdirAll(dir, b.Modes.Dir)
		if mkdirErr != nil {
			debug.Log("error creating dir %v: %v", dir, mkdirErr)
		} else {
			// try again
			f, err = tempFile(dir, tmpname)
		}
	}

	if err != nil {
		return errors.WithStack(err)
	}

	defer func(f *os.File) {
		if err != nil {
			_ = f.Close() // Double Close is harmless.
			// Remove after Rename is harmless: we embed the final name in the
			// temporary's name and no other goroutine will get the same data to
			// Save, so the temporary name should never be reused by another
			// goroutine.
			_ = fs.Remove(f.Name())
		}
	}(f)

	// save data, then sync
	wbytes, err := io.Copy(f, rd)
	if err != nil {
		return errors.WithStack(err)
	}
	// sanity check
	if wbytes != rd.Length() {
		return errors.Errorf("wrote %d bytes instead of the expected %d bytes", wbytes, rd.Length())
	}

	// Ignore error if filesystem does not support fsync.
	err = f.Sync()
	syncNotSup := err != nil && (errors.Is(err, syscall.ENOTSUP) || isMacENOTTY(err))
	if err != nil && !syncNotSup {
		return errors.WithStack(err)
	}

	// Close, then rename. Windows doesn't like the reverse order.
	if err = f.Close(); err != nil {
		return errors.WithStack(err)
	}
	if err = os.Rename(f.Name(), finalname); err != nil {
		return errors.WithStack(err)
	}

	// Now sync the directory to commit the Rename.
	if !syncNotSup {
		err = fsyncDir(dir)
		if err != nil {
			return errors.WithStack(err)
		}
	}

	// try to mark file as read-only to avoid accidential modifications
	// ignore if the operation fails as some filesystems don't allow the chmod call
	// e.g. exfat and network file systems with certain mount options
	err = setFileReadonly(finalname, b.Modes.File)
	if err != nil && !os.IsPermission(err) {
		return errors.WithStack(err)
	}

	return nil
}

var tempFile = os.CreateTemp // Overridden by test.

// Load runs fn with a reader that yields the contents of the file at h at the
// given offset.
func (b *Local) Load(ctx context.Context, h restic.Handle, length int, offset int64, fn func(rd io.Reader) error) error {
	return backend.DefaultLoad(ctx, h, length, offset, b.openReader, fn)
}

func (b *Local) openReader(ctx context.Context, h restic.Handle, length int, offset int64) (io.ReadCloser, error) {
	debug.Log("Load %v, length %v, offset %v", h, length, offset)
	if err := h.Valid(); err != nil {
		return nil, backoff.Permanent(err)
	}

	if offset < 0 {
		return nil, errors.New("offset is negative")
	}

	b.sem.GetToken()
	f, err := fs.Open(b.Filename(h))
	if err != nil {
		b.sem.ReleaseToken()
		return nil, err
	}

	if offset > 0 {
		_, err = f.Seek(offset, 0)
		if err != nil {
			b.sem.ReleaseToken()
			_ = f.Close()
			return nil, err
		}
	}

	r := b.sem.ReleaseTokenOnClose(f, nil)

	if length > 0 {
		return backend.LimitReadCloser(r, int64(length)), nil
	}

	return r, nil
}

// Stat returns information about a blob.
func (b *Local) Stat(ctx context.Context, h restic.Handle) (restic.FileInfo, error) {
	debug.Log("Stat %v", h)
	if err := h.Valid(); err != nil {
		return restic.FileInfo{}, backoff.Permanent(err)
	}

	b.sem.GetToken()
	defer b.sem.ReleaseToken()

	fi, err := fs.Stat(b.Filename(h))
	if err != nil {
		return restic.FileInfo{}, errors.WithStack(err)
	}

	return restic.FileInfo{Size: fi.Size(), Name: h.Name}, nil
}

<<<<<<< HEAD
// Test returns true if a blob of the given type and name exists in the backend.
func (b *Local) Test(ctx context.Context, h restic.Handle) (bool, error) {
	debug.Log("Test %v", h)

	b.sem.GetToken()
	defer b.sem.ReleaseToken()

	_, err := fs.Stat(b.Filename(h))
	if err != nil {
		if b.IsNotExist(err) {
			return false, nil
		}
		return false, errors.WithStack(err)
	}

	return true, nil
}

=======
>>>>>>> 7d4b7ad9
// Remove removes the blob with the given name and type.
func (b *Local) Remove(ctx context.Context, h restic.Handle) error {
	debug.Log("Remove %v", h)
	fn := b.Filename(h)

	b.sem.GetToken()
	defer b.sem.ReleaseToken()

	// reset read-only flag
	err := fs.Chmod(fn, 0666)
	if err != nil && !os.IsPermission(err) {
		return errors.WithStack(err)
	}

	return fs.Remove(fn)
}

// List runs fn for each file in the backend which has the type t. When an
// error occurs (or fn returns an error), List stops and returns it.
func (b *Local) List(ctx context.Context, t restic.FileType, fn func(restic.FileInfo) error) (err error) {
	debug.Log("List %v", t)

	basedir, subdirs := b.Basedir(t)
	if subdirs {
		err = visitDirs(ctx, basedir, fn)
	} else {
		err = visitFiles(ctx, basedir, fn, false)
	}

	if b.IsNotExist(err) {
		debug.Log("ignoring non-existing directory")
		return nil
	}

	return err
}

// The following two functions are like filepath.Walk, but visit only one or
// two levels of directory structure (including dir itself as the first level).
// Also, visitDirs assumes it sees a directory full of directories, while
// visitFiles wants a directory full or regular files.
func visitDirs(ctx context.Context, dir string, fn func(restic.FileInfo) error) error {
	d, err := fs.Open(dir)
	if err != nil {
		return err
	}

	sub, err := d.Readdirnames(-1)
	if err != nil {
		// ignore subsequent errors
		_ = d.Close()
		return err
	}

	err = d.Close()
	if err != nil {
		return err
	}

	for _, f := range sub {
		err = visitFiles(ctx, filepath.Join(dir, f), fn, true)
		if err != nil {
			return err
		}
	}
	return ctx.Err()
}

func visitFiles(ctx context.Context, dir string, fn func(restic.FileInfo) error, ignoreNotADirectory bool) error {
	d, err := fs.Open(dir)
	if err != nil {
		return err
	}

	if ignoreNotADirectory {
		fi, err := d.Stat()
		if err != nil || !fi.IsDir() {
			// ignore subsequent errors
			_ = d.Close()
			return err
		}
	}

	sub, err := d.Readdir(-1)
	if err != nil {
		// ignore subsequent errors
		_ = d.Close()
		return err
	}

	err = d.Close()
	if err != nil {
		return err
	}

	for _, fi := range sub {
		select {
		case <-ctx.Done():
			return ctx.Err()
		default:
		}

		err := fn(restic.FileInfo{
			Name: fi.Name(),
			Size: fi.Size(),
		})
		if err != nil {
			return err
		}
	}
	return nil
}

// Delete removes the repository and all files.
func (b *Local) Delete(ctx context.Context) error {
	debug.Log("Delete()")
	return fs.RemoveAll(b.Path)
}

// Close closes all open files.
func (b *Local) Close() error {
	debug.Log("Close()")
	// this does not need to do anything, all open files are closed within the
	// same function.
	return nil
}<|MERGE_RESOLUTION|>--- conflicted
+++ resolved
@@ -9,10 +9,7 @@
 	"syscall"
 
 	"github.com/restic/restic/internal/backend"
-<<<<<<< HEAD
-=======
 	"github.com/restic/restic/internal/backend/layout"
->>>>>>> 7d4b7ad9
 	"github.com/restic/restic/internal/backend/sema"
 	"github.com/restic/restic/internal/debug"
 	"github.com/restic/restic/internal/errors"
@@ -26,11 +23,7 @@
 type Local struct {
 	Config
 	sem sema.Semaphore
-<<<<<<< HEAD
-	backend.Layout
-=======
 	layout.Layout
->>>>>>> 7d4b7ad9
 	backend.Modes
 }
 
@@ -40,11 +33,7 @@
 const defaultLayout = "default"
 
 func open(ctx context.Context, cfg Config) (*Local, error) {
-<<<<<<< HEAD
-	l, err := backend.ParseLayout(ctx, &backend.LocalFilesystem{}, cfg.Layout, defaultLayout, cfg.Path)
-=======
 	l, err := layout.ParseLayout(ctx, &layout.LocalFilesystem{}, cfg.Layout, defaultLayout, cfg.Path)
->>>>>>> 7d4b7ad9
 	if err != nil {
 		return nil, err
 	}
@@ -280,27 +269,6 @@
 	return restic.FileInfo{Size: fi.Size(), Name: h.Name}, nil
 }
 
-<<<<<<< HEAD
-// Test returns true if a blob of the given type and name exists in the backend.
-func (b *Local) Test(ctx context.Context, h restic.Handle) (bool, error) {
-	debug.Log("Test %v", h)
-
-	b.sem.GetToken()
-	defer b.sem.ReleaseToken()
-
-	_, err := fs.Stat(b.Filename(h))
-	if err != nil {
-		if b.IsNotExist(err) {
-			return false, nil
-		}
-		return false, errors.WithStack(err)
-	}
-
-	return true, nil
-}
-
-=======
->>>>>>> 7d4b7ad9
 // Remove removes the blob with the given name and type.
 func (b *Local) Remove(ctx context.Context, h restic.Handle) error {
 	debug.Log("Remove %v", h)
