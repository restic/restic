package s3

import (
	"context"
	"fmt"
	"hash"
	"io"
	"net/http"
	"os"
	"path"
	"strings"
	"time"

	"github.com/restic/restic/internal/backend"
<<<<<<< HEAD
=======
	"github.com/restic/restic/internal/backend/layout"
>>>>>>> 7d4b7ad9
	"github.com/restic/restic/internal/backend/sema"
	"github.com/restic/restic/internal/debug"
	"github.com/restic/restic/internal/errors"
	"github.com/restic/restic/internal/restic"

	"github.com/cenkalti/backoff/v4"
	"github.com/minio/minio-go/v7"
	"github.com/minio/minio-go/v7/pkg/credentials"
)

// Backend stores data on an S3 endpoint.
type Backend struct {
	client *minio.Client
	sem    sema.Semaphore
	cfg    Config
	layout.Layout
}

// make sure that *Backend implements backend.Backend
var _ restic.Backend = &Backend{}

const defaultLayout = "default"

func open(ctx context.Context, cfg Config, rt http.RoundTripper) (*Backend, error) {
	debug.Log("open, config %#v", cfg)

	if cfg.MaxRetries > 0 {
		minio.MaxRetry = int(cfg.MaxRetries)
	}

	// Chains all credential types, in the following order:
	// 	- Static credentials provided by user
	//	- AWS env vars (i.e. AWS_ACCESS_KEY_ID)
	//  - Minio env vars (i.e. MINIO_ACCESS_KEY)
	//  - AWS creds file (i.e. AWS_SHARED_CREDENTIALS_FILE or ~/.aws/credentials)
	//  - Minio creds file (i.e. MINIO_SHARED_CREDENTIALS_FILE or ~/.mc/config.json)
	//  - IAM profile based credentials. (performs an HTTP
	//    call to a pre-defined endpoint, only valid inside
	//    configured ec2 instances)
	creds := credentials.NewChainCredentials([]credentials.Provider{
		&credentials.EnvAWS{},
		&credentials.Static{
			Value: credentials.Value{
				AccessKeyID:     cfg.KeyID,
				SecretAccessKey: cfg.Secret.Unwrap(),
			},
		},
		&credentials.EnvMinio{},
		&credentials.FileAWSCredentials{},
		&credentials.FileMinioClient{},
		&credentials.IAM{
			Client: &http.Client{
				Transport: http.DefaultTransport,
			},
		},
	})

	c, err := creds.Get()
	if err != nil {
		return nil, errors.Wrap(err, "creds.Get")
	}

	if c.SignerType == credentials.SignatureAnonymous {
		debug.Log("using anonymous access for %#v", cfg.Endpoint)
	}

	options := &minio.Options{
		Creds:     creds,
		Secure:    !cfg.UseHTTP,
		Region:    cfg.Region,
		Transport: rt,
	}

	switch strings.ToLower(cfg.BucketLookup) {
	case "", "auto":
		options.BucketLookup = minio.BucketLookupAuto
	case "dns":
		options.BucketLookup = minio.BucketLookupDNS
	case "path":
		options.BucketLookup = minio.BucketLookupPath
	default:
		return nil, fmt.Errorf(`bad bucket-lookup style %q must be "auto", "path" or "dns"`, cfg.BucketLookup)
	}

	client, err := minio.New(cfg.Endpoint, options)
	if err != nil {
		return nil, errors.Wrap(err, "minio.New")
	}

	sem, err := sema.New(cfg.Connections)
	if err != nil {
		return nil, err
	}

	be := &Backend{
		client: client,
		sem:    sem,
		cfg:    cfg,
	}

	l, err := layout.ParseLayout(ctx, be, cfg.Layout, defaultLayout, cfg.Prefix)
	if err != nil {
		return nil, err
	}

	be.Layout = l

	return be, nil
}

// Open opens the S3 backend at bucket and region. The bucket is created if it
// does not exist yet.
func Open(ctx context.Context, cfg Config, rt http.RoundTripper) (restic.Backend, error) {
	return open(ctx, cfg, rt)
}

// Create opens the S3 backend at bucket and region and creates the bucket if
// it does not exist yet.
func Create(ctx context.Context, cfg Config, rt http.RoundTripper) (restic.Backend, error) {
	be, err := open(ctx, cfg, rt)
	if err != nil {
		return nil, errors.Wrap(err, "open")
	}
	found, err := be.client.BucketExists(ctx, cfg.Bucket)

	if err != nil && isAccessDenied(err) {
		err = nil
		found = true
	}

	if err != nil {
		debug.Log("BucketExists(%v) returned err %v", cfg.Bucket, err)
		return nil, errors.Wrap(err, "client.BucketExists")
	}

	if !found {
		// create new bucket with default ACL in default region
		err = be.client.MakeBucket(ctx, cfg.Bucket, minio.MakeBucketOptions{})
		if err != nil {
			return nil, errors.Wrap(err, "client.MakeBucket")
		}
	}

	return be, nil
}

// isAccessDenied returns true if the error is caused by Access Denied.
func isAccessDenied(err error) bool {
	debug.Log("isAccessDenied(%T, %#v)", err, err)

	var e minio.ErrorResponse
<<<<<<< HEAD
	return errors.As(err, &e) && e.Code == "Access Denied"
=======
	return errors.As(err, &e) && e.Code == "AccessDenied"
>>>>>>> 7d4b7ad9
}

// IsNotExist returns true if the error is caused by a not existing file.
func (be *Backend) IsNotExist(err error) bool {
	debug.Log("IsNotExist(%T, %#v)", err, err)
<<<<<<< HEAD
	if errors.Is(err, os.ErrNotExist) {
		return true
	}
=======
>>>>>>> 7d4b7ad9

	var e minio.ErrorResponse
	return errors.As(err, &e) && e.Code == "NoSuchKey"
}

// Join combines path components with slashes.
func (be *Backend) Join(p ...string) string {
	return path.Join(p...)
}

type fileInfo struct {
	name    string
	size    int64
	mode    os.FileMode
	modTime time.Time
	isDir   bool
}

func (fi *fileInfo) Name() string       { return fi.name }    // base name of the file
func (fi *fileInfo) Size() int64        { return fi.size }    // length in bytes for regular files; system-dependent for others
func (fi *fileInfo) Mode() os.FileMode  { return fi.mode }    // file mode bits
func (fi *fileInfo) ModTime() time.Time { return fi.modTime } // modification time
func (fi *fileInfo) IsDir() bool        { return fi.isDir }   // abbreviation for Mode().IsDir()
func (fi *fileInfo) Sys() interface{}   { return nil }        // underlying data source (can return nil)

// ReadDir returns the entries for a directory.
func (be *Backend) ReadDir(ctx context.Context, dir string) (list []os.FileInfo, err error) {
	debug.Log("ReadDir(%v)", dir)

	// make sure dir ends with a slash
	if dir[len(dir)-1] != '/' {
		dir += "/"
	}

	ctx, cancel := context.WithCancel(ctx)
	defer cancel()

	debug.Log("using ListObjectsV1(%v)", be.cfg.ListObjectsV1)

	for obj := range be.client.ListObjects(ctx, be.cfg.Bucket, minio.ListObjectsOptions{
		Prefix:    dir,
		Recursive: false,
		UseV1:     be.cfg.ListObjectsV1,
	}) {
		if obj.Err != nil {
			return nil, err
		}

		if obj.Key == "" {
			continue
		}

		name := strings.TrimPrefix(obj.Key, dir)
		// Sometimes s3 returns an entry for the dir itself. Ignore it.
		if name == "" {
			continue
		}
		entry := &fileInfo{
			name:    name,
			size:    obj.Size,
			modTime: obj.LastModified,
		}

		if name[len(name)-1] == '/' {
			entry.isDir = true
			entry.mode = os.ModeDir | 0755
			entry.name = name[:len(name)-1]
		} else {
			entry.mode = 0644
		}

		list = append(list, entry)
	}

	return list, nil
}

func (be *Backend) Connections() uint {
	return be.cfg.Connections
}

// Location returns this backend's location (the bucket name).
func (be *Backend) Location() string {
	return be.Join(be.cfg.Bucket, be.cfg.Prefix)
}

// Hasher may return a hash function for calculating a content hash for the backend
func (be *Backend) Hasher() hash.Hash {
	return nil
}

// HasAtomicReplace returns whether Save() can atomically replace files
func (be *Backend) HasAtomicReplace() bool {
	return true
}

// Path returns the path in the bucket that is used for this backend.
func (be *Backend) Path() string {
	return be.cfg.Prefix
}

// Save stores data in the backend at the handle.
func (be *Backend) Save(ctx context.Context, h restic.Handle, rd restic.RewindReader) error {
	debug.Log("Save %v", h)

	if err := h.Valid(); err != nil {
		return backoff.Permanent(err)
	}

	objName := be.Filename(h)

	be.sem.GetToken()
	defer be.sem.ReleaseToken()

	opts := minio.PutObjectOptions{StorageClass: be.cfg.StorageClass}
	opts.ContentType = "application/octet-stream"
	// the only option with the high-level api is to let the library handle the checksum computation
	opts.SendContentMd5 = true
	// only use multipart uploads for very large files
	opts.PartSize = 200 * 1024 * 1024

	debug.Log("PutObject(%v, %v, %v)", be.cfg.Bucket, objName, rd.Length())
	info, err := be.client.PutObject(ctx, be.cfg.Bucket, objName, io.NopCloser(rd), int64(rd.Length()), opts)

	debug.Log("%v -> %v bytes, err %#v: %v", objName, info.Size, err, err)

	// sanity check
	if err == nil && info.Size != rd.Length() {
		return errors.Errorf("wrote %d bytes instead of the expected %d bytes", info.Size, rd.Length())
	}

	return errors.Wrap(err, "client.PutObject")
}

// Load runs fn with a reader that yields the contents of the file at h at the
// given offset.
func (be *Backend) Load(ctx context.Context, h restic.Handle, length int, offset int64, fn func(rd io.Reader) error) error {
	return backend.DefaultLoad(ctx, h, length, offset, be.openReader, fn)
}

func (be *Backend) openReader(ctx context.Context, h restic.Handle, length int, offset int64) (io.ReadCloser, error) {
	debug.Log("Load %v, length %v, offset %v from %v", h, length, offset, be.Filename(h))
	if err := h.Valid(); err != nil {
		return nil, backoff.Permanent(err)
	}

	if offset < 0 {
		return nil, errors.New("offset is negative")
	}

	if length < 0 {
		return nil, errors.Errorf("invalid length %d", length)
	}

	objName := be.Filename(h)
	opts := minio.GetObjectOptions{}

	var err error
	if length > 0 {
		debug.Log("range: %v-%v", offset, offset+int64(length)-1)
		err = opts.SetRange(offset, offset+int64(length)-1)
	} else if offset > 0 {
		debug.Log("range: %v-", offset)
		err = opts.SetRange(offset, 0)
	}

	if err != nil {
		return nil, errors.Wrap(err, "SetRange")
	}

	be.sem.GetToken()
	ctx, cancel := context.WithCancel(ctx)

	coreClient := minio.Core{Client: be.client}
	rd, _, _, err := coreClient.GetObject(ctx, be.cfg.Bucket, objName, opts)
	if err != nil {
		cancel()
		be.sem.ReleaseToken()
		return nil, err
	}

	return be.sem.ReleaseTokenOnClose(rd, cancel), err
}

// Stat returns information about a blob.
func (be *Backend) Stat(ctx context.Context, h restic.Handle) (bi restic.FileInfo, err error) {
	debug.Log("%v", h)

	objName := be.Filename(h)
	var obj *minio.Object

	opts := minio.GetObjectOptions{}

	be.sem.GetToken()
	obj, err = be.client.GetObject(ctx, be.cfg.Bucket, objName, opts)
	if err != nil {
		debug.Log("GetObject() err %v", err)
		be.sem.ReleaseToken()
		return restic.FileInfo{}, errors.Wrap(err, "client.GetObject")
	}

	// make sure that the object is closed properly.
	defer func() {
		e := obj.Close()
		be.sem.ReleaseToken()
		if err == nil {
			err = errors.Wrap(e, "Close")
		}
	}()

	fi, err := obj.Stat()
	if err != nil {
		debug.Log("Stat() err %v", err)
		return restic.FileInfo{}, errors.Wrap(err, "Stat")
	}

	return restic.FileInfo{Size: fi.Size, Name: h.Name}, nil
}

// Remove removes the blob with the given name and type.
func (be *Backend) Remove(ctx context.Context, h restic.Handle) error {
	objName := be.Filename(h)

	be.sem.GetToken()
	err := be.client.RemoveObject(ctx, be.cfg.Bucket, objName, minio.RemoveObjectOptions{})
	be.sem.ReleaseToken()

	debug.Log("Remove(%v) at %v -> err %v", h, objName, err)

	if be.IsNotExist(err) {
		err = nil
	}

	return errors.Wrap(err, "client.RemoveObject")
}

// List runs fn for each file in the backend which has the type t. When an
// error occurs (or fn returns an error), List stops and returns it.
func (be *Backend) List(ctx context.Context, t restic.FileType, fn func(restic.FileInfo) error) error {
	debug.Log("listing %v", t)

	prefix, recursive := be.Basedir(t)

	// make sure prefix ends with a slash
	if !strings.HasSuffix(prefix, "/") {
		prefix += "/"
	}

	ctx, cancel := context.WithCancel(ctx)
	defer cancel()

	debug.Log("using ListObjectsV1(%v)", be.cfg.ListObjectsV1)

	// NB: unfortunately we can't protect this with be.sem.GetToken() here.
	// Doing so would enable a deadlock situation (gh-1399), as ListObjects()
	// starts its own goroutine and returns results via a channel.
	listresp := be.client.ListObjects(ctx, be.cfg.Bucket, minio.ListObjectsOptions{
		Prefix:    prefix,
		Recursive: recursive,
		UseV1:     be.cfg.ListObjectsV1,
	})

	for obj := range listresp {
		if obj.Err != nil {
			return obj.Err
		}

		m := strings.TrimPrefix(obj.Key, prefix)
		if m == "" {
			continue
		}

		fi := restic.FileInfo{
			Name: path.Base(m),
			Size: obj.Size,
		}

		if ctx.Err() != nil {
			return ctx.Err()
		}

		err := fn(fi)
		if err != nil {
			return err
		}

		if ctx.Err() != nil {
			return ctx.Err()
		}
	}

	return ctx.Err()
}

// Remove keys for a specified backend type.
func (be *Backend) removeKeys(ctx context.Context, t restic.FileType) error {
	return be.List(ctx, t, func(fi restic.FileInfo) error {
		return be.Remove(ctx, restic.Handle{Type: t, Name: fi.Name})
	})
}

// Delete removes all restic keys in the bucket
func (be *Backend) Delete(ctx context.Context) error {
	alltypes := []restic.FileType{
		restic.PackFile,
		restic.KeyFile,
		restic.KeysFile,
		restic.LockFile,
		restic.SnapshotFile,
		restic.IndexFile}

	for _, t := range alltypes {
		err := be.removeKeys(ctx, t)
		if err != nil {
			return nil
		}
	}

	return be.Remove(ctx, restic.Handle{Type: restic.ConfigFile})
}

// Close does nothing
func (be *Backend) Close() error { return nil }

// Rename moves a file based on the new layout l.
func (be *Backend) Rename(ctx context.Context, h restic.Handle, l layout.Layout) error {
	debug.Log("Rename %v to %v", h, l)
	oldname := be.Filename(h)
	newname := l.Filename(h)

	if oldname == newname {
		debug.Log("  %v is already renamed", newname)
		return nil
	}

	debug.Log("  %v -> %v", oldname, newname)

	src := minio.CopySrcOptions{
		Bucket: be.cfg.Bucket,
		Object: oldname,
	}

	dst := minio.CopyDestOptions{
		Bucket: be.cfg.Bucket,
		Object: newname,
	}

	_, err := be.client.CopyObject(ctx, dst, src)
	if err != nil && be.IsNotExist(err) {
		debug.Log("copy failed: %v, seems to already have been renamed", err)
		return nil
	}

	if err != nil {
		debug.Log("copy failed: %v", err)
		return err
	}

	return be.client.RemoveObject(ctx, be.cfg.Bucket, oldname, minio.RemoveObjectOptions{})
}<|MERGE_RESOLUTION|>--- conflicted
+++ resolved
@@ -12,10 +12,7 @@
 	"time"
 
 	"github.com/restic/restic/internal/backend"
-<<<<<<< HEAD
-=======
 	"github.com/restic/restic/internal/backend/layout"
->>>>>>> 7d4b7ad9
 	"github.com/restic/restic/internal/backend/sema"
 	"github.com/restic/restic/internal/debug"
 	"github.com/restic/restic/internal/errors"
@@ -167,22 +164,12 @@
 	debug.Log("isAccessDenied(%T, %#v)", err, err)
 
 	var e minio.ErrorResponse
-<<<<<<< HEAD
-	return errors.As(err, &e) && e.Code == "Access Denied"
-=======
 	return errors.As(err, &e) && e.Code == "AccessDenied"
->>>>>>> 7d4b7ad9
 }
 
 // IsNotExist returns true if the error is caused by a not existing file.
 func (be *Backend) IsNotExist(err error) bool {
 	debug.Log("IsNotExist(%T, %#v)", err, err)
-<<<<<<< HEAD
-	if errors.Is(err, os.ErrNotExist) {
-		return true
-	}
-=======
->>>>>>> 7d4b7ad9
 
 	var e minio.ErrorResponse
 	return errors.As(err, &e) && e.Code == "NoSuchKey"
