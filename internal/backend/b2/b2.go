--- conflicted
+++ resolved
@@ -10,10 +10,7 @@
 	"time"
 
 	"github.com/restic/restic/internal/backend"
-<<<<<<< HEAD
-=======
 	"github.com/restic/restic/internal/backend/layout"
->>>>>>> 7d4b7ad9
 	"github.com/restic/restic/internal/backend/sema"
 	"github.com/restic/restic/internal/debug"
 	"github.com/restic/restic/internal/errors"
@@ -30,15 +27,10 @@
 	bucket       *b2.Bucket
 	cfg          Config
 	listMaxItems int
-<<<<<<< HEAD
-	backend.Layout
-	sem sema.Semaphore
-=======
 	layout.Layout
 	sem sema.Semaphore
 
 	canDelete bool
->>>>>>> 7d4b7ad9
 }
 
 // Billing happens in 1000 item granlarity, but we are more interested in reducing the number of network round trips
@@ -53,12 +45,8 @@
 	http.RoundTripper
 }
 
-<<<<<<< HEAD
-	c, err := b2.NewClient(ctx, cfg.AccountID, cfg.Key.Unwrap(), opts...)
-=======
 func (s *sniffingRoundTripper) RoundTrip(req *http.Request) (*http.Response, error) {
 	res, err := s.RoundTripper.RoundTrip(req)
->>>>>>> 7d4b7ad9
 	if err != nil {
 		s.Lock()
 		s.lastErr = err
