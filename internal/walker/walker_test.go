--- conflicted
+++ resolved
@@ -81,22 +81,7 @@
 	if !ok {
 		return nil, errors.New("tree not found")
 	}
-<<<<<<< HEAD
-
-	tbuf, err := json.Marshal(tree)
-	if err != nil {
-		panic(err)
-	}
-	tbuf = append(tbuf, '\n')
-
-	return tbuf, nil
-}
-
-func (t TreeMap) Connections() uint {
-	return 2
-=======
 	return tree, nil
->>>>>>> 7d4b7ad9
 }
 
 func (t TreeMap) Connections() uint {
