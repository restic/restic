//go:build darwin || freebsd || linux
// +build darwin freebsd linux

package fuse

import (
	"context"
	"os"

	"github.com/restic/restic/internal/debug"
	"github.com/restic/restic/internal/restic"

	"github.com/anacrolix/fuse"
	"github.com/anacrolix/fuse/fs"
)

// SnapshotsDir is a actual fuse directory generated from SnapshotsDirStructure
// It uses the saved prefix to select the corresponding MetaDirData.
type SnapshotsDir struct {
	root        *Root
	inode       uint64
	parentInode uint64
	dirStruct   *SnapshotsDirStructure
	prefix      string
}

// ensure that *SnapshotsDir implements these interfaces
var _ = fs.HandleReadDirAller(&SnapshotsDir{})
var _ = fs.NodeStringLookuper(&SnapshotsDir{})

// NewSnapshotsDir returns a new directory structure containing snapshots and "latest" links
func NewSnapshotsDir(root *Root, inode, parentInode uint64, dirStruct *SnapshotsDirStructure, prefix string) *SnapshotsDir {
	debug.Log("create snapshots dir, inode %d", inode)
	return &SnapshotsDir{
		root:        root,
		inode:       inode,
		parentInode: parentInode,
		dirStruct:   dirStruct,
		prefix:      prefix,
	}
}

// Attr returns the attributes for any dir in the snapshots directory structure
func (d *SnapshotsDir) Attr(ctx context.Context, attr *fuse.Attr) error {
	attr.Inode = d.inode
	attr.Mode = os.ModeDir | 0555
	attr.Uid = d.root.uid
	attr.Gid = d.root.gid

	debug.Log("attr: %v", attr)
	return nil
}

// ReadDirAll returns all entries of the SnapshotsDir.
func (d *SnapshotsDir) ReadDirAll(ctx context.Context) ([]fuse.Dirent, error) {
	debug.Log("ReadDirAll()")

	// update snapshots
	meta, err := d.dirStruct.UpdatePrefix(ctx, d.prefix)
	if err != nil {
<<<<<<< HEAD
		return nil, err
=======
		return nil, unwrapCtxCanceled(err)
>>>>>>> 7d4b7ad9
	} else if meta == nil {
		return nil, fuse.ENOENT
	}

	items := []fuse.Dirent{
		{
			Inode: d.inode,
			Name:  ".",
			Type:  fuse.DT_Dir,
		},
		{
			Inode: d.parentInode,
			Name:  "..",
			Type:  fuse.DT_Dir,
		},
	}

	for name, entry := range meta.names {
		d := fuse.Dirent{
<<<<<<< HEAD
			Inode: fs.GenerateDynamicInode(d.inode, name),
=======
			Inode: inodeFromName(d.inode, name),
>>>>>>> 7d4b7ad9
			Name:  name,
			Type:  fuse.DT_Dir,
		}
		if entry.linkTarget != "" {
			d.Type = fuse.DT_Link
		}
		items = append(items, d)
	}

	return items, nil
}

// Lookup returns a specific entry from the SnapshotsDir.
func (d *SnapshotsDir) Lookup(ctx context.Context, name string) (fs.Node, error) {
	debug.Log("Lookup(%s)", name)

	meta, err := d.dirStruct.UpdatePrefix(ctx, d.prefix)
	if err != nil {
<<<<<<< HEAD
		return nil, err
=======
		return nil, unwrapCtxCanceled(err)
>>>>>>> 7d4b7ad9
	} else if meta == nil {
		return nil, fuse.ENOENT
	}

	entry := meta.names[name]
	if entry != nil {
<<<<<<< HEAD
		if entry.linkTarget != "" {
			return newSnapshotLink(ctx, d.root, fs.GenerateDynamicInode(d.inode, name), entry.linkTarget, entry.snapshot)
		} else if entry.snapshot != nil {
			return newDirFromSnapshot(ctx, d.root, fs.GenerateDynamicInode(d.inode, name), entry.snapshot)
		} else {
			return NewSnapshotsDir(d.root, fs.GenerateDynamicInode(d.inode, name), d.inode, d.dirStruct, d.prefix+"/"+name), nil
=======
		inode := inodeFromName(d.inode, name)
		if entry.linkTarget != "" {
			return newSnapshotLink(d.root, inode, entry.linkTarget, entry.snapshot)
		} else if entry.snapshot != nil {
			return newDirFromSnapshot(d.root, inode, entry.snapshot)
		} else {
			return NewSnapshotsDir(d.root, inode, d.inode, d.dirStruct, d.prefix+"/"+name), nil
>>>>>>> 7d4b7ad9
		}
	}

	return nil, fuse.ENOENT
}

// SnapshotLink
type snapshotLink struct {
	root     *Root
	inode    uint64
	target   string
	snapshot *restic.Snapshot
}

var _ = fs.NodeReadlinker(&snapshotLink{})

// newSnapshotLink
func newSnapshotLink(root *Root, inode uint64, target string, snapshot *restic.Snapshot) (*snapshotLink, error) {
	return &snapshotLink{root: root, inode: inode, target: target, snapshot: snapshot}, nil
}

// Readlink
func (l *snapshotLink) Readlink(ctx context.Context, req *fuse.ReadlinkRequest) (string, error) {
	return l.target, nil
}

// Attr
func (l *snapshotLink) Attr(ctx context.Context, a *fuse.Attr) error {
	a.Inode = l.inode
	a.Mode = os.ModeSymlink | 0777
	a.Size = uint64(len(l.target))
	a.Blocks = 1 + a.Size/blockSize
	a.Uid = l.root.uid
	a.Gid = l.root.gid
	a.Atime = l.snapshot.Time
	a.Ctime = l.snapshot.Time
	a.Mtime = l.snapshot.Time

	a.Nlink = 1

	return nil
}<|MERGE_RESOLUTION|>--- conflicted
+++ resolved
@@ -58,11 +58,7 @@
 	// update snapshots
 	meta, err := d.dirStruct.UpdatePrefix(ctx, d.prefix)
 	if err != nil {
-<<<<<<< HEAD
-		return nil, err
-=======
 		return nil, unwrapCtxCanceled(err)
->>>>>>> 7d4b7ad9
 	} else if meta == nil {
 		return nil, fuse.ENOENT
 	}
@@ -82,11 +78,7 @@
 
 	for name, entry := range meta.names {
 		d := fuse.Dirent{
-<<<<<<< HEAD
-			Inode: fs.GenerateDynamicInode(d.inode, name),
-=======
 			Inode: inodeFromName(d.inode, name),
->>>>>>> 7d4b7ad9
 			Name:  name,
 			Type:  fuse.DT_Dir,
 		}
@@ -105,25 +97,13 @@
 
 	meta, err := d.dirStruct.UpdatePrefix(ctx, d.prefix)
 	if err != nil {
-<<<<<<< HEAD
-		return nil, err
-=======
 		return nil, unwrapCtxCanceled(err)
->>>>>>> 7d4b7ad9
 	} else if meta == nil {
 		return nil, fuse.ENOENT
 	}
 
 	entry := meta.names[name]
 	if entry != nil {
-<<<<<<< HEAD
-		if entry.linkTarget != "" {
-			return newSnapshotLink(ctx, d.root, fs.GenerateDynamicInode(d.inode, name), entry.linkTarget, entry.snapshot)
-		} else if entry.snapshot != nil {
-			return newDirFromSnapshot(ctx, d.root, fs.GenerateDynamicInode(d.inode, name), entry.snapshot)
-		} else {
-			return NewSnapshotsDir(d.root, fs.GenerateDynamicInode(d.inode, name), d.inode, d.dirStruct, d.prefix+"/"+name), nil
-=======
 		inode := inodeFromName(d.inode, name)
 		if entry.linkTarget != "" {
 			return newSnapshotLink(d.root, inode, entry.linkTarget, entry.snapshot)
@@ -131,7 +111,6 @@
 			return newDirFromSnapshot(d.root, inode, entry.snapshot)
 		} else {
 			return NewSnapshotsDir(d.root, inode, d.inode, d.dirStruct, d.prefix+"/"+name), nil
->>>>>>> 7d4b7ad9
 		}
 	}
 
