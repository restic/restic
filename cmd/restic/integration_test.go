--- conflicted
+++ resolved
@@ -295,7 +295,6 @@
 	env, cleanup := withTestEnvironment(t)
 	defer cleanup()
 
-<<<<<<< HEAD
 	rtest.SetupTarTestFixture(t, env.testdata, datafile)
 	opts := BackupOptions{}
 	dryOpts := BackupOptions{DryRun: true}
@@ -305,10 +304,9 @@
 	snapshotIDs := testRunList(t, "snapshots", env.gopts)
 	rtest.Assert(t, len(snapshotIDs) == 0,
 		"expected no snapshot, got %v", snapshotIDs)
-=======
+		
 	testSetupBackupData(t, env)
 	opts := BackupOptions{UseFsSnapshot: useFsSnapshot}
->>>>>>> e8abc79c
 
 	// first backup
 	testRunBackup(t, filepath.Dir(env.testdata), []string{"testdata"}, opts, env.gopts)
