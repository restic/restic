--- conflicted
+++ resolved
@@ -139,12 +139,6 @@
 	return err
 }
 
-func testRunRestoreAssumeFailure(t testing.TB, snapshotID string, opts RestoreOptions, gopts GlobalOptions) error {
-	err := runRestore(opts, gopts, []string{snapshotID})
-
-	return err
-}
-
 func testRunCheck(t testing.TB, gopts GlobalOptions) {
 	opts := CheckOptions{
 		ReadData:    true,
@@ -294,11 +288,7 @@
 	defer func() {
 		gopts.backendTestHook = oldHook
 	}()
-<<<<<<< HEAD
-	rtest.OK(t, runPrune(opts, gopts))
-=======
 	rtest.OK(t, runPrune(context.TODO(), opts, gopts))
->>>>>>> 7d4b7ad9
 }
 
 func testSetupBackupData(t testing.TB, env *testEnvironment) string {
@@ -771,11 +761,7 @@
 		},
 	}
 
-<<<<<<< HEAD
-	rtest.OK(t, runCopy(copyOpts, gopts, nil))
-=======
 	rtest.OK(t, runCopy(context.TODO(), copyOpts, gopts, nil))
->>>>>>> 7d4b7ad9
 }
 
 func TestCopy(t *testing.T) {
@@ -1065,11 +1051,7 @@
 
 	repo, err := OpenRepository(context.TODO(), gopts)
 	rtest.OK(t, err)
-<<<<<<< HEAD
-	key, err := repository.SearchKey(gopts.ctx, repo, testKeyNewPassword, 2, "")
-=======
 	key, err := repository.SearchKey(context.TODO(), repo, testKeyNewPassword, 2, "")
->>>>>>> 7d4b7ad9
 	rtest.OK(t, err)
 
 	rtest.Equals(t, "john", key.Username)
@@ -1499,11 +1481,7 @@
 	defer func() {
 		index.IndexFull = indexFull
 	}()
-<<<<<<< HEAD
-	repository.IndexFull = func(*repository.Index, bool) bool { return true }
-=======
 	index.IndexFull = func(*index.Index, bool) bool { return true }
->>>>>>> 7d4b7ad9
 	testRebuildIndex(t, nil)
 }
 
@@ -2213,11 +2191,7 @@
 	testRunBackup(t, "", []string{filepath.Join(env.testdata, "0", "0", "9", "3")}, opts, env.gopts)
 	thirdSnapshot := restic.NewIDSet(testRunList(t, "snapshots", env.gopts)...)
 
-<<<<<<< HEAD
-	repo, err := OpenRepository(env.gopts)
-=======
 	repo, err := OpenRepository(context.TODO(), env.gopts)
->>>>>>> 7d4b7ad9
 	rtest.OK(t, err)
 
 	snapshotIDs := restic.NewIDSet()
