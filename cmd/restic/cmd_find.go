package main

import (
	"context"
	"encoding/json"
	"math"
	"path/filepath"
	"strings"
	"time"

	"github.com/spf13/cobra"

	"github.com/restic/restic/internal/debug"
	"github.com/restic/restic/internal/errors"
	"github.com/restic/restic/internal/restic"
)

var cmdFind = &cobra.Command{
	Use:   "find [flags] PATTERN",
	Short: "Find a file or directory",
	Long: `
The "find" command searches for files or directories in snapshots stored in the
repo. `,
	DisableAutoGenTag: true,
	RunE: func(cmd *cobra.Command, args []string) error {
		return runFind(findOptions, globalOptions, args)
	},
}

// FindOptions bundles all options for the find command.
type FindOptions struct {
	Oldest          string
	Newest          string
	Snapshots       []string
	CaseInsensitive bool
	ListLong        bool
	Host            string
	Paths           []string
	Tags            restic.TagLists
	Subtree         string
	MaxDepth        uint16
}

var findOptions FindOptions

func init() {
	cmdRoot.AddCommand(cmdFind)

	f := cmdFind.Flags()
	f.StringVarP(&findOptions.Oldest, "oldest", "O", "", "oldest modification date/time")
	f.StringVarP(&findOptions.Newest, "newest", "N", "", "newest modification date/time")
	f.StringArrayVarP(&findOptions.Snapshots, "snapshot", "s", nil, "snapshot `id` to search in (can be given multiple times)")
	f.BoolVarP(&findOptions.CaseInsensitive, "ignore-case", "i", false, "ignore case for pattern")
	f.BoolVarP(&findOptions.ListLong, "long", "l", false, "use a long listing format showing size and mode")

	f.StringVarP(&findOptions.Host, "host", "H", "", "only consider snapshots for this `host`, when no snapshot ID is given")
	f.Var(&findOptions.Tags, "tag", "only consider snapshots which include this `taglist`, when no snapshot-ID is given")
	f.StringArrayVar(&findOptions.Paths, "path", nil, "only consider snapshots which include this (absolute) `path`, when no snapshot-ID is given")
	f.StringVar(&findOptions.Subtree, "subtree", string(filepath.Separator), "limit find to subtree")
	f.Uint16Var(&findOptions.MaxDepth, "maxdepth", math.MaxUint16, "descend at most levels of directories below the starting-point")
}

type findPattern struct {
	oldest, newest time.Time
	pattern        string
	ignoreCase     bool
}

var timeFormats = []string{
	"2006-01-02",
	"2006-01-02 15:04",
	"2006-01-02 15:04:05",
	"2006-01-02 15:04:05 -0700",
	"2006-01-02 15:04:05 MST",
	"02.01.2006",
	"02.01.2006 15:04",
	"02.01.2006 15:04:05",
	"02.01.2006 15:04:05 -0700",
	"02.01.2006 15:04:05 MST",
	"Mon Jan 2 15:04:05 -0700 MST 2006",
}

func parseTime(str string) (time.Time, error) {
	for _, fmt := range timeFormats {
		if t, err := time.ParseInLocation(fmt, str, time.Local); err == nil {
			return t, nil
		}
	}

	return time.Time{}, errors.Fatalf("unable to parse time: %q", str)
}

type statefulOutput struct {
	ListLong bool
	JSON     bool
	inuse    bool
	newsn    *restic.Snapshot
	oldsn    *restic.Snapshot
	hits     int
}

func (s *statefulOutput) PrintJSON(prefix string, node *restic.Node) {
	type findNode restic.Node
	b, err := json.Marshal(struct {
		// Add these attributes
		Path        string `json:"path,omitempty"`
		Permissions string `json:"permissions,omitempty"`

		*findNode

		// Make the following attributes disappear
		Name               byte `json:"name,omitempty"`
		Inode              byte `json:"inode,omitempty"`
		ExtendedAttributes byte `json:"extended_attributes,omitempty"`
		Device             byte `json:"device,omitempty"`
		Content            byte `json:"content,omitempty"`
		Subtree            byte `json:"subtree,omitempty"`
	}{
		Path:        filepath.Join(prefix, node.Name),
		Permissions: node.Mode.String(),
		findNode:    (*findNode)(node),
	})
	if err != nil {
		Warnf("Marshall failed: %v\n", err)
		return
	}
	if !s.inuse {
		Printf("[")
		s.inuse = true
	}
	if s.newsn != s.oldsn {
		if s.oldsn != nil {
			Printf("],\"hits\":%d,\"snapshot\":%q},", s.hits, s.oldsn.ID())
		}
		Printf(`{"matches":[`)
		s.oldsn = s.newsn
		s.hits = 0
	}
	if s.hits > 0 {
		Printf(",")
	}
	Printf(string(b))
	s.hits++
}

func (s *statefulOutput) PrintNormal(prefix string, node *restic.Node) {
	if s.newsn != s.oldsn {
		if s.oldsn != nil {
			Verbosef("\n")
		}
		s.oldsn = s.newsn
		Verbosef("Found matching entries in snapshot %s\n", s.oldsn.ID())
	}
	Printf(formatNode(prefix, node, s.ListLong) + "\n")
}

func (s *statefulOutput) Print(prefix string, node *restic.Node) {
	if s.JSON {
		s.PrintJSON(prefix, node)
	} else {
		s.PrintNormal(prefix, node)
	}
}

func (s *statefulOutput) Finish() {
	if s.JSON {
		// do some finishing up
		if s.oldsn != nil {
			Printf("],\"hits\":%d,\"snapshot\":%q}", s.hits, s.oldsn.ID())
		}
		if s.inuse {
			Printf("]\n")
		} else {
			Printf("[]\n")
		}
		return
	}
}

// Finder bundles information needed to find a file or directory.
type Finder struct {
	repo         restic.Repository
	pat          findPattern
	out          statefulOutput
	notfound     restic.IDSet
	subtree      string
	subtreeparts []string
	maxdepth     uint16
}

<<<<<<< HEAD
func (f *Finder) findSubtree(treeID *restic.ID, matched int) (*restic.ID, error) {
	if matched == len(f.subtreeparts) {
		return treeID, nil
	}
	tree, err := f.repo.LoadTree(context.TODO(), *treeID)
	if err != nil {
		return nil, err
	}
	for _, node := range tree.Nodes {
		if node.Type == "dir" {
			if node.Name == f.subtreeparts[matched] {
				return f.findSubtree(node.Subtree, matched+1)
			}
		}
	}
	return nil, errors.Fatal("Did not find subtree")
}

func (f *Finder) findInTree(treeID restic.ID, prefix string, depth uint16) error {
=======
func (f *Finder) findInTree(ctx context.Context, treeID restic.ID, prefix string) error {
>>>>>>> 42a8c19a
	if f.notfound.Has(treeID) {
		debug.Log("%v skipping tree %v, has already been checked", prefix, treeID.Str())
		return nil
	}

	debug.Log("%v checking tree %v\n", prefix, treeID.Str())

	tree, err := f.repo.LoadTree(ctx, treeID)
	if err != nil {
		return err
	}

	var found bool
	for _, node := range tree.Nodes {
		debug.Log("  testing entry %q\n", node.Name)

		name := node.Name
		if f.pat.ignoreCase {
			name = strings.ToLower(name)
		}

		m, err := filepath.Match(f.pat.pattern, name)
		if err != nil {
			return err
		}

		if m {
			if !f.pat.oldest.IsZero() && node.ModTime.Before(f.pat.oldest) {
				debug.Log("    ModTime is older than %s\n", f.pat.oldest)
				continue
			}

			if !f.pat.newest.IsZero() && node.ModTime.After(f.pat.newest) {
				debug.Log("    ModTime is newer than %s\n", f.pat.newest)
				continue
			}

			debug.Log("    found match\n")
			found = true
			f.out.Print(prefix, node)
		}

<<<<<<< HEAD
		if node.Type == "dir" && depth > 0 {
			if err := f.findInTree(*node.Subtree, filepath.Join(prefix, node.Name), f.maxdepth); err != nil {
=======
		if node.Type == "dir" {
			if err := f.findInTree(ctx, *node.Subtree, filepath.Join(prefix, node.Name)); err != nil {
>>>>>>> 42a8c19a
				return err
			}
		}
	}

	if !found {
		f.notfound.Insert(treeID)
	}

	return nil
}

func (f *Finder) findInSnapshot(ctx context.Context, sn *restic.Snapshot) error {
	debug.Log("searching in snapshot %s\n  for entries within [%s %s]", sn.ID(), f.pat.oldest, f.pat.newest)

	f.out.newsn = sn
<<<<<<< HEAD
	f.subtree = filepath.Clean(string(filepath.Separator) + f.subtree)
	if f.subtree != string(filepath.Separator) {
		f.subtreeparts = strings.Split(f.subtree, string(filepath.Separator))[1:]
	}
	subtree, err := f.findSubtree(sn.Tree, 0)
	if err != nil {
		return err
	}
	if err := f.findInTree(*subtree, f.subtree, f.maxdepth); err != nil {
=======
	if err := f.findInTree(ctx, *sn.Tree, string(filepath.Separator)); err != nil {
>>>>>>> 42a8c19a
		return err
	}
	return nil
}

func runFind(opts FindOptions, gopts GlobalOptions, args []string) error {
	if len(args) != 1 {
		return errors.Fatal("wrong number of arguments")
	}

	var err error
	pat := findPattern{pattern: args[0]}
	if opts.CaseInsensitive {
		pat.pattern = strings.ToLower(pat.pattern)
		pat.ignoreCase = true
	}

	if opts.Oldest != "" {
		if pat.oldest, err = parseTime(opts.Oldest); err != nil {
			return err
		}
	}

	if opts.Newest != "" {
		if pat.newest, err = parseTime(opts.Newest); err != nil {
			return err
		}
	}

	repo, err := OpenRepository(gopts)
	if err != nil {
		return err
	}

	if !gopts.NoLock {
		lock, err := lockRepo(repo)
		defer unlockRepo(lock)
		if err != nil {
			return err
		}
	}

	if err = repo.LoadIndex(gopts.ctx); err != nil {
		return err
	}

	ctx, cancel := context.WithCancel(gopts.ctx)
	defer cancel()

	f := &Finder{
		repo:     repo,
		pat:      pat,
		out:      statefulOutput{ListLong: opts.ListLong, JSON: globalOptions.JSON},
		notfound: restic.NewIDSet(),
		subtree:  opts.Subtree,
		maxdepth: opts.MaxDepth,
	}
	for sn := range FindFilteredSnapshots(ctx, repo, opts.Host, opts.Tags, opts.Paths, opts.Snapshots) {
		if err = f.findInSnapshot(ctx, sn); err != nil {
			return err
		}
	}
	f.out.Finish()

	return nil
}<|MERGE_RESOLUTION|>--- conflicted
+++ resolved
@@ -188,7 +188,6 @@
 	maxdepth     uint16
 }
 
-<<<<<<< HEAD
 func (f *Finder) findSubtree(treeID *restic.ID, matched int) (*restic.ID, error) {
 	if matched == len(f.subtreeparts) {
 		return treeID, nil
@@ -207,10 +206,7 @@
 	return nil, errors.Fatal("Did not find subtree")
 }
 
-func (f *Finder) findInTree(treeID restic.ID, prefix string, depth uint16) error {
-=======
-func (f *Finder) findInTree(ctx context.Context, treeID restic.ID, prefix string) error {
->>>>>>> 42a8c19a
+func (f *Finder) findInTree(ctx context.Context, treeID restic.ID, prefix string, depth uint16) error {
 	if f.notfound.Has(treeID) {
 		debug.Log("%v skipping tree %v, has already been checked", prefix, treeID.Str())
 		return nil
@@ -253,13 +249,8 @@
 			f.out.Print(prefix, node)
 		}
 
-<<<<<<< HEAD
 		if node.Type == "dir" && depth > 0 {
-			if err := f.findInTree(*node.Subtree, filepath.Join(prefix, node.Name), f.maxdepth); err != nil {
-=======
-		if node.Type == "dir" {
-			if err := f.findInTree(ctx, *node.Subtree, filepath.Join(prefix, node.Name)); err != nil {
->>>>>>> 42a8c19a
+			if err := f.findInTree(ctx, *node.Subtree, filepath.Join(prefix, node.Name), f.maxdepth); err != nil {
 				return err
 			}
 		}
@@ -276,7 +267,6 @@
 	debug.Log("searching in snapshot %s\n  for entries within [%s %s]", sn.ID(), f.pat.oldest, f.pat.newest)
 
 	f.out.newsn = sn
-<<<<<<< HEAD
 	f.subtree = filepath.Clean(string(filepath.Separator) + f.subtree)
 	if f.subtree != string(filepath.Separator) {
 		f.subtreeparts = strings.Split(f.subtree, string(filepath.Separator))[1:]
@@ -285,10 +275,7 @@
 	if err != nil {
 		return err
 	}
-	if err := f.findInTree(*subtree, f.subtree, f.maxdepth); err != nil {
-=======
-	if err := f.findInTree(ctx, *sn.Tree, string(filepath.Separator)); err != nil {
->>>>>>> 42a8c19a
+	if err := f.findInTree(ctx, *subtree, f.subtree, f.maxdepth); err != nil {
 		return err
 	}
 	return nil
