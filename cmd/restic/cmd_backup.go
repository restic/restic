--- conflicted
+++ resolved
@@ -102,7 +102,6 @@
 			return
 		}
 
-<<<<<<< HEAD
 		if !backupOptions.NoProgressStatus {
 			progressStatus = NewProgressStatus(d, s.Dirs, s.Files, s.Bytes)
 			progressStatus.UpdateScanStatus(d, s.Dirs, s.Files, s.Bytes)
@@ -111,20 +110,11 @@
 			} else {
 				progressStatus.PrintScannerProgress()
 			}
-=======
-		progressStatus = NewProgressStatus(d, s.Dirs, s.Files, s.Bytes)
-		progressStatus.UpdateScanStatus(d, s.Dirs, s.Files, s.Bytes)
-		if globalOptions.JSON == true {
-			progressStatus.PrintJSON()
-		} else {
-			progressStatus.PrintScannerProgress()
->>>>>>> f32c7f4b
 		}
 
 	}
 
 	p.OnDone = func(s restic.Stat, d time.Duration, ticker bool) {
-<<<<<<< HEAD
 		if !backupOptions.NoProgressStatus {
 			progressStatus.UpdateScanStatus(d, s.Dirs, s.Files, s.Bytes)
 			if globalOptions.JSON == true {
@@ -133,15 +123,6 @@
 				progressStatus.PrintScannerDone()
 			}
 		}
-=======
-		progressStatus.UpdateScanStatus(d, s.Dirs, s.Files, s.Bytes)
-		if globalOptions.JSON == true {
-			progressStatus.PrintJSON()
-		} else {
-			progressStatus.PrintScannerDone()
-		}
-
->>>>>>> f32c7f4b
 	}
 
 	return p
@@ -176,7 +157,6 @@
 		if !backupOptions.NoProgressStatus {
 			progressStatus.UpdateProgressStatus(d, s.Bytes, todo.Bytes, bps, s.Bytes, todo.Bytes, itemsDone, itemsTodo, eta, s.Errors)
 
-<<<<<<< HEAD
 			if globalOptions.JSON == true {
 				progressStatus.PrintJSON()
 
@@ -194,25 +174,6 @@
 			} else {
 				progressStatus.PrintArchiveDoneProgress()
 			}
-=======
-		progressStatus.UpdateProgressStatus(d, s.Bytes, todo.Bytes, bps, s.Bytes, todo.Bytes, itemsDone, itemsTodo, eta, s.Errors)
-
-		if globalOptions.JSON == true {
-			progressStatus.PrintJSON()
-
-		} else {
-			progressStatus.PrintArchiveProgress()
-		}
-
-	}
-
-	archiveProgress.OnDone = func(s restic.Stat, d time.Duration, ticker bool) {
-		progressStatus.UpdateProgressStatus(d, s.Bytes, 0, 0, 0, todo.Bytes, 0, 0, 0, s.Errors)
-		if globalOptions.JSON == true {
-			progressStatus.PrintJSON()
-		} else {
-			progressStatus.PrintArchiveDoneProgress()
->>>>>>> f32c7f4b
 		}
 	}
 
