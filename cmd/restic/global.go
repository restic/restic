--- conflicted
+++ resolved
@@ -110,6 +110,7 @@
 	backends.Register(s3.NewFactory())
 	backends.Register(sftp.NewFactory())
 	backends.Register(swift.NewFactory())
+	backends.Register(smb.NewFactory())
 	globalOptions.backends = backends
 
 	var cancel context.CancelFunc
@@ -592,34 +593,8 @@
 	lim := limiter.NewStaticLimiter(gopts.Limits)
 	rt = lim.Transport(rt)
 
-<<<<<<< HEAD
-	switch loc.Scheme {
-	case "local":
-		be, err = local.Open(ctx, *cfg.(*local.Config))
-	case "sftp":
-		be, err = sftp.Open(ctx, *cfg.(*sftp.Config))
-	case "s3":
-		be, err = s3.Open(ctx, *cfg.(*s3.Config), rt)
-	case "gs":
-		be, err = gs.Open(*cfg.(*gs.Config), rt)
-	case "azure":
-		be, err = azure.Open(ctx, *cfg.(*azure.Config), rt)
-	case "swift":
-		be, err = swift.Open(ctx, *cfg.(*swift.Config), rt)
-	case "b2":
-		be, err = b2.Open(ctx, *cfg.(*b2.Config), rt)
-	case "rest":
-		be, err = rest.Open(*cfg.(*rest.Config), rt)
-	case "rclone":
-		be, err = rclone.Open(*cfg.(*rclone.Config), lim)
-	case "smb":
-		be, err = smb.Open(ctx, *cfg.(*smb.Config))
-
-	default:
-=======
 	factory := gopts.backends.Lookup(loc.Scheme)
 	if factory == nil {
->>>>>>> 9cd85d59
 		return nil, errors.Fatalf("invalid backend: %q", loc.Scheme)
 	}
 
@@ -639,14 +614,6 @@
 		}
 	}
 
-<<<<<<< HEAD
-	if loc.Scheme == "local" || loc.Scheme == "sftp" || loc.Scheme == "smb" {
-		// wrap the backend in a LimitBackend so that the throughput is limited
-		be = limiter.LimitBackend(be, lim)
-	}
-
-=======
->>>>>>> 9cd85d59
 	// check if config is there
 	fi, err := be.Stat(ctx, restic.Handle{Type: restic.ConfigFile})
 	if err != nil {
@@ -678,37 +645,9 @@
 		return nil, errors.Fatal(err.Error())
 	}
 
-<<<<<<< HEAD
-	var be restic.Backend
-	switch loc.Scheme {
-	case "local":
-		be, err = local.Create(ctx, *cfg.(*local.Config))
-	case "sftp":
-		be, err = sftp.Create(ctx, *cfg.(*sftp.Config))
-	case "s3":
-		be, err = s3.Create(ctx, *cfg.(*s3.Config), rt)
-	case "gs":
-		be, err = gs.Create(ctx, *cfg.(*gs.Config), rt)
-	case "azure":
-		be, err = azure.Create(ctx, *cfg.(*azure.Config), rt)
-	case "swift":
-		be, err = swift.Open(ctx, *cfg.(*swift.Config), rt)
-	case "b2":
-		be, err = b2.Create(ctx, *cfg.(*b2.Config), rt)
-	case "rest":
-		be, err = rest.Create(ctx, *cfg.(*rest.Config), rt)
-	case "rclone":
-		be, err = rclone.Create(ctx, *cfg.(*rclone.Config))
-	case "smb":
-		be, err = smb.Create(ctx, *cfg.(*smb.Config))
-	default:
-		debug.Log("invalid repository scheme: %v", s)
-		return nil, errors.Fatalf("invalid scheme %q", loc.Scheme)
-=======
 	factory := gopts.backends.Lookup(loc.Scheme)
 	if factory == nil {
 		return nil, errors.Fatalf("invalid backend: %q", loc.Scheme)
->>>>>>> 9cd85d59
 	}
 
 	be, err := factory.Create(ctx, cfg, rt, nil)
