package main

import (
	"bufio"
	"context"
	"fmt"
	"io"
	"os"
	"os/exec"
	"path/filepath"
	"runtime"
	"strings"
	"syscall"
	"time"

	"github.com/restic/restic/internal/backend"
	"github.com/restic/restic/internal/backend/azure"
	"github.com/restic/restic/internal/backend/b2"
	"github.com/restic/restic/internal/backend/gs"
	"github.com/restic/restic/internal/backend/local"
	"github.com/restic/restic/internal/backend/location"
	"github.com/restic/restic/internal/backend/ontap"
	"github.com/restic/restic/internal/backend/rclone"
	"github.com/restic/restic/internal/backend/rest"
	"github.com/restic/restic/internal/backend/s3"
	"github.com/restic/restic/internal/backend/sftp"
	"github.com/restic/restic/internal/backend/swift"
	"github.com/restic/restic/internal/cache"
	"github.com/restic/restic/internal/debug"
	"github.com/restic/restic/internal/fs"
	"github.com/restic/restic/internal/limiter"
	"github.com/restic/restic/internal/options"
	"github.com/restic/restic/internal/repository"
	"github.com/restic/restic/internal/restic"
	"github.com/restic/restic/internal/textfile"
	"github.com/restic/restic/internal/ui/termstatus"

	"github.com/restic/restic/internal/errors"

	"golang.org/x/crypto/ssh/terminal"
)

<<<<<<< HEAD
var version = "0.12.0-dev (compiled manually)"
var netappversion = "1.0.0-dev (compiled manually)"
=======
var version = "0.12.1-dev (compiled manually)"
>>>>>>> cdc9410a

// TimeFormat is the format used for all timestamps printed by restic.
const TimeFormat = "2006-01-02 15:04:05"

type backendWrapper func(r restic.Backend) (restic.Backend, error)

// GlobalOptions hold all global options for restic.
type GlobalOptions struct {
	Repo            string
	RepositoryFile  string
	PasswordFile    string
	PasswordCommand string
	KeyHint         string
	Quiet           bool
	Verbose         int
	NoLock          bool
	JSON            bool
	CacheDir        string
	NoCache         bool
	CACerts         []string
	TLSClientCert   string
	CleanupCache    bool

	LimitUploadKb   int
	LimitDownloadKb int

	ctx      context.Context
	password string
	stdout   io.Writer
	stderr   io.Writer

	backendTestHook, backendInnerTestHook backendWrapper

	// verbosity is set as follows:
	//  0 means: don't print any messages except errors, this is used when --quiet is specified
	//  1 is the default: print essential messages
	//  2 means: print more messages, report minor things, this is used when --verbose is specified
	//  3 means: print very detailed debug messages, this is used when --verbose=2 is specified
	verbosity uint

	Options []string

	extended options.Options
}

var globalOptions = GlobalOptions{
	stdout: os.Stdout,
	stderr: os.Stderr,
}

var isReadingPassword bool

func init() {
	var cancel context.CancelFunc
	globalOptions.ctx, cancel = context.WithCancel(context.Background())
	AddCleanupHandler(func() error {
		cancel()
		return nil
	})

	f := cmdRoot.PersistentFlags()
	f.StringVarP(&globalOptions.Repo, "repo", "r", os.Getenv("RESTIC_REPOSITORY"), "`repository` to backup to or restore from (default: $RESTIC_REPOSITORY)")
	f.StringVarP(&globalOptions.RepositoryFile, "repository-file", "", os.Getenv("RESTIC_REPOSITORY_FILE"), "`file` to read the repository location from (default: $RESTIC_REPOSITORY_FILE)")
	f.StringVarP(&globalOptions.PasswordFile, "password-file", "p", os.Getenv("RESTIC_PASSWORD_FILE"), "`file` to read the repository password from (default: $RESTIC_PASSWORD_FILE)")
	f.StringVarP(&globalOptions.KeyHint, "key-hint", "", os.Getenv("RESTIC_KEY_HINT"), "`key` ID of key to try decrypting first (default: $RESTIC_KEY_HINT)")
	f.StringVarP(&globalOptions.PasswordCommand, "password-command", "", os.Getenv("RESTIC_PASSWORD_COMMAND"), "shell `command` to obtain the repository password from (default: $RESTIC_PASSWORD_COMMAND)")
	f.BoolVarP(&globalOptions.Quiet, "quiet", "q", false, "do not output comprehensive progress report")
	f.CountVarP(&globalOptions.Verbose, "verbose", "v", "be verbose (specify multiple times or a level using --verbose=`n`, max level/times is 3)")
	f.BoolVar(&globalOptions.NoLock, "no-lock", false, "do not lock the repository, this allows some operations on read-only repositories")
	f.BoolVarP(&globalOptions.JSON, "json", "", false, "set output mode to JSON for commands that support it")
	f.StringVar(&globalOptions.CacheDir, "cache-dir", "", "set the cache `directory`. (default: use system default cache directory)")
	f.BoolVar(&globalOptions.NoCache, "no-cache", false, "do not use a local cache")
	f.StringSliceVar(&globalOptions.CACerts, "cacert", nil, "`file` to load root certificates from (default: use system certificates)")
	f.StringVar(&globalOptions.TLSClientCert, "tls-client-cert", "", "path to a `file` containing PEM encoded TLS client certificate and private key")
	f.BoolVar(&globalOptions.CleanupCache, "cleanup-cache", false, "auto remove old cache directories")
	f.IntVar(&globalOptions.LimitUploadKb, "limit-upload", 0, "limits uploads to a maximum rate in KiB/s. (default: unlimited)")
	f.IntVar(&globalOptions.LimitDownloadKb, "limit-download", 0, "limits downloads to a maximum rate in KiB/s. (default: unlimited)")
	f.StringSliceVarP(&globalOptions.Options, "option", "o", []string{}, "set extended option (`key=value`, can be specified multiple times)")
	// Use our "generate" command instead of the cobra provided "completion" command
	cmdRoot.CompletionOptions.DisableDefaultCmd = true

	restoreTerminal()
}

// checkErrno returns nil when err is set to syscall.Errno(0), since this is no
// error condition.
func checkErrno(err error) error {
	e, ok := err.(syscall.Errno)
	if !ok {
		return err
	}

	if e == 0 {
		return nil
	}

	return err
}

func stdinIsTerminal() bool {
	return terminal.IsTerminal(int(os.Stdin.Fd()))
}

func stdoutIsTerminal() bool {
	// mintty on windows can use pipes which behave like a posix terminal,
	// but which are not a terminal handle
	return terminal.IsTerminal(int(os.Stdout.Fd())) || stdoutCanUpdateStatus()
}

func stdoutCanUpdateStatus() bool {
	return termstatus.CanUpdateStatus(os.Stdout.Fd())
}

func stdoutTerminalWidth() int {
	w, _, err := terminal.GetSize(int(os.Stdout.Fd()))
	if err != nil {
		return 0
	}
	return w
}

// restoreTerminal installs a cleanup handler that restores the previous
// terminal state on exit. This handler is only intended to restore the
// terminal configuration if restic exits after receiving a signal. A regular
// program execution must revert changes to the terminal configuration itself.
// The terminal configuration is only restored while reading a password.
func restoreTerminal() {
	if !terminal.IsTerminal(int(os.Stdout.Fd())) {
		return
	}

	fd := int(os.Stdout.Fd())
	state, err := terminal.GetState(fd)
	if err != nil {
		fmt.Fprintf(os.Stderr, "unable to get terminal state: %v\n", err)
		return
	}

	AddCleanupHandler(func() error {
		// Restoring the terminal configuration while restic runs in the
		// background, causes restic to get stopped on unix systems with
		// a SIGTTOU signal. Thus only restore the terminal settings if
		// they might have been modified, which is the case while reading
		// a password.
		if !isReadingPassword {
			return nil
		}
		err := checkErrno(terminal.Restore(fd, state))
		if err != nil {
			fmt.Fprintf(os.Stderr, "unable to restore terminal state: %v\n", err)
		}
		return err
	})
}

// ClearLine creates a platform dependent string to clear the current
// line, so it can be overwritten.
//
// w should be the terminal width, or 0 to let clearLine figure it out.
func clearLine(w int) string {
	if runtime.GOOS != "windows" {
		return "\x1b[2K"
	}

	// ANSI sequences are not supported on Windows cmd shell.
	if w <= 0 {
		if w = stdoutTerminalWidth(); w <= 0 {
			return ""
		}
	}
	return strings.Repeat(" ", w-1) + "\r"
}

// Printf writes the message to the configured stdout stream.
func Printf(format string, args ...interface{}) {
	_, err := fmt.Fprintf(globalOptions.stdout, format, args...)
	if err != nil {
		fmt.Fprintf(os.Stderr, "unable to write to stdout: %v\n", err)
	}
}

// Print writes the message to the configured stdout stream.
func Print(args ...interface{}) {
	_, err := fmt.Fprint(globalOptions.stdout, args...)
	if err != nil {
		fmt.Fprintf(os.Stderr, "unable to write to stdout: %v\n", err)
	}
}

// Println writes the message to the configured stdout stream.
func Println(args ...interface{}) {
	_, err := fmt.Fprintln(globalOptions.stdout, args...)
	if err != nil {
		fmt.Fprintf(os.Stderr, "unable to write to stdout: %v\n", err)
	}
}

// Verbosef calls Printf to write the message when the verbose flag is set.
func Verbosef(format string, args ...interface{}) {
	if globalOptions.verbosity >= 1 {
		Printf(format, args...)
	}
}

// Verboseff calls Printf to write the message when the verbosity is >= 2
func Verboseff(format string, args ...interface{}) {
	if globalOptions.verbosity >= 2 {
		Printf(format, args...)
	}
}

// Warnf writes the message to the configured stderr stream.
func Warnf(format string, args ...interface{}) {
	_, err := fmt.Fprintf(globalOptions.stderr, format, args...)
	if err != nil {
		fmt.Fprintf(os.Stderr, "unable to write to stderr: %v\n", err)
	}
}

// Exitf uses Warnf to write the message and then terminates the process with
// the given exit code.
func Exitf(exitcode int, format string, args ...interface{}) {
	if !(strings.HasSuffix(format, "\n")) {
		format += "\n"
	}

	Warnf(format, args...)
	Exit(exitcode)
}

// resolvePassword determines the password to be used for opening the repository.
func resolvePassword(opts GlobalOptions, envStr string) (string, error) {
	if opts.PasswordFile != "" && opts.PasswordCommand != "" {
		return "", errors.Fatalf("Password file and command are mutually exclusive options")
	}
	if opts.PasswordCommand != "" {
		args, err := backend.SplitShellStrings(opts.PasswordCommand)
		if err != nil {
			return "", err
		}
		cmd := exec.Command(args[0], args[1:]...)
		cmd.Stderr = os.Stderr
		output, err := cmd.Output()
		if err != nil {
			return "", err
		}
		return (strings.TrimSpace(string(output))), nil
	}
	if opts.PasswordFile != "" {
		s, err := textfile.Read(opts.PasswordFile)
		if os.IsNotExist(errors.Cause(err)) {
			return "", errors.Fatalf("%s does not exist", opts.PasswordFile)
		}
		return strings.TrimSpace(string(s)), errors.Wrap(err, "Readfile")
	}

	if pwd := os.Getenv(envStr); pwd != "" {
		return pwd, nil
	}

	return "", nil
}

// readPassword reads the password from the given reader directly.
func readPassword(in io.Reader) (password string, err error) {
	sc := bufio.NewScanner(in)
	sc.Scan()

	return sc.Text(), errors.Wrap(err, "Scan")
}

// readPasswordTerminal reads the password from the given reader which must be a
// tty. Prompt is printed on the writer out before attempting to read the
// password.
func readPasswordTerminal(in *os.File, out io.Writer, prompt string) (password string, err error) {
	fmt.Fprint(out, prompt)
	isReadingPassword = true
	buf, err := terminal.ReadPassword(int(in.Fd()))
	isReadingPassword = false
	fmt.Fprintln(out)
	if err != nil {
		return "", errors.Wrap(err, "ReadPassword")
	}

	password = string(buf)
	return password, nil
}

// ReadPassword reads the password from a password file, the environment
// variable RESTIC_PASSWORD or prompts the user.
func ReadPassword(opts GlobalOptions, prompt string) (string, error) {
	if opts.password != "" {
		return opts.password, nil
	}

	var (
		password string
		err      error
	)

	if stdinIsTerminal() {
		password, err = readPasswordTerminal(os.Stdin, os.Stderr, prompt)
	} else {
		password, err = readPassword(os.Stdin)
		Verbosef("reading repository password from stdin\n")
	}

	if err != nil {
		return "", errors.Wrap(err, "unable to read password")
	}

	if len(password) == 0 {
		return "", errors.Fatal("an empty password is not a password")
	}

	return password, nil
}

// ReadPasswordTwice calls ReadPassword two times and returns an error when the
// passwords don't match.
func ReadPasswordTwice(gopts GlobalOptions, prompt1, prompt2 string) (string, error) {
	pw1, err := ReadPassword(gopts, prompt1)
	if err != nil {
		return "", err
	}
	if stdinIsTerminal() {
		pw2, err := ReadPassword(gopts, prompt2)
		if err != nil {
			return "", err
		}

		if pw1 != pw2 {
			return "", errors.Fatal("passwords do not match")
		}
	}

	return pw1, nil
}

func ReadRepo(opts GlobalOptions) (string, error) {
	if opts.Repo == "" && opts.RepositoryFile == "" {
		return "", errors.Fatal("Please specify repository location (-r or --repository-file)")
	}

	repo := opts.Repo
	if opts.RepositoryFile != "" {
		if repo != "" {
			return "", errors.Fatal("Options -r and --repository-file are mutually exclusive, please specify only one")
		}

		s, err := textfile.Read(opts.RepositoryFile)
		if os.IsNotExist(errors.Cause(err)) {
			return "", errors.Fatalf("%s does not exist", opts.RepositoryFile)
		}
		if err != nil {
			return "", err
		}

		repo = strings.TrimSpace(string(s))
	}

	return repo, nil
}

const maxKeys = 20

// OpenRepository reads the password and opens the repository.
func OpenRepository(opts GlobalOptions) (*repository.Repository, error) {
	repo, err := ReadRepo(opts)
	if err != nil {
		return nil, err
	}

	be, err := open(repo, opts, opts.extended)
	if err != nil {
		return nil, err
	}

	be = backend.NewRetryBackend(be, 10, func(msg string, err error, d time.Duration) {
		Warnf("%v returned error, retrying after %v: %v\n", msg, d, err)
	})

	// wrap backend if a test specified a hook
	if opts.backendTestHook != nil {
		be, err = opts.backendTestHook(be)
		if err != nil {
			return nil, err
		}
	}

	s := repository.New(be)

	passwordTriesLeft := 1
	if stdinIsTerminal() && opts.password == "" {
		passwordTriesLeft = 3
	}

	for ; passwordTriesLeft > 0; passwordTriesLeft-- {
		opts.password, err = ReadPassword(opts, "enter password for repository: ")
		if err != nil && passwordTriesLeft > 1 {
			opts.password = ""
			fmt.Printf("%s. Try again\n", err)
		}
		if err != nil {
			continue
		}

		err = s.SearchKey(opts.ctx, opts.password, maxKeys, opts.KeyHint)
		if err != nil && passwordTriesLeft > 1 {
			opts.password = ""
			fmt.Printf("%s. Try again\n", err)
		}
	}
	if err != nil {
		if errors.IsFatal(err) {
			return nil, err
		}
		return nil, errors.Fatalf("%s", err)
	}

	if stdoutIsTerminal() && !opts.JSON {
		id := s.Config().ID
		if len(id) > 8 {
			id = id[:8]
		}
		if !opts.JSON {
			Verbosef("repository %v opened successfully, password is correct\n", id)
		}
	}

	if opts.NoCache {
		return s, nil
	}

	c, err := cache.New(s.Config().ID, opts.CacheDir)
	if err != nil {
		Warnf("unable to open cache: %v\n", err)
		return s, nil
	}

	if c.Created && !opts.JSON && stdoutIsTerminal() {
		Verbosef("created new cache in %v\n", c.Base)
	}

	// start using the cache
	s.UseCache(c)

	oldCacheDirs, err := cache.Old(c.Base)
	if err != nil {
		Warnf("unable to find old cache directories: %v", err)
	}

	// nothing more to do if no old cache dirs could be found
	if len(oldCacheDirs) == 0 {
		return s, nil
	}

	// cleanup old cache dirs if instructed to do so
	if opts.CleanupCache {
		Printf("removing %d old cache dirs from %v\n", len(oldCacheDirs), c.Base)

		for _, item := range oldCacheDirs {
			dir := filepath.Join(c.Base, item.Name())
			err = fs.RemoveAll(dir)
			if err != nil {
				Warnf("unable to remove %v: %v\n", dir, err)
			}
		}
	} else {
		if stdoutIsTerminal() {
			Verbosef("found %d old cache directories in %v, run `restic cache --cleanup` to remove them\n",
				len(oldCacheDirs), c.Base)
		}
	}

	return s, nil
}

func parseConfig(loc location.Location, opts options.Options) (interface{}, error) {
	// only apply options for a particular backend here
	opts = opts.Extract(loc.Scheme)

	switch loc.Scheme {
	case "local":
		cfg := loc.Config.(local.Config)
		if err := opts.Apply(loc.Scheme, &cfg); err != nil {
			return nil, err
		}

		debug.Log("opening local repository at %#v", cfg)
		return cfg, nil

	case "sftp":
		cfg := loc.Config.(sftp.Config)
		if err := opts.Apply(loc.Scheme, &cfg); err != nil {
			return nil, err
		}

		debug.Log("opening sftp repository at %#v", cfg)
		return cfg, nil

	case "s3":
		cfg := loc.Config.(s3.Config)
		if cfg.KeyID == "" {
			cfg.KeyID = os.Getenv("AWS_ACCESS_KEY_ID")
		}

		if cfg.Secret == "" {
			cfg.Secret = os.Getenv("AWS_SECRET_ACCESS_KEY")
		}

		if cfg.Region == "" {
			cfg.Region = os.Getenv("AWS_DEFAULT_REGION")
		}

		if err := opts.Apply(loc.Scheme, &cfg); err != nil {
			return nil, err
		}

		debug.Log("opening s3 repository at %#v", cfg)
		return cfg, nil

	case "gs":
		cfg := loc.Config.(gs.Config)
		if cfg.ProjectID == "" {
			cfg.ProjectID = os.Getenv("GOOGLE_PROJECT_ID")
		}

		if err := opts.Apply(loc.Scheme, &cfg); err != nil {
			return nil, err
		}

		debug.Log("opening gs repository at %#v", cfg)
		return cfg, nil

	case "azure":
		cfg := loc.Config.(azure.Config)
		if cfg.AccountName == "" {
			cfg.AccountName = os.Getenv("AZURE_ACCOUNT_NAME")
		}

		if cfg.AccountKey == "" {
			cfg.AccountKey = os.Getenv("AZURE_ACCOUNT_KEY")
		}

		if err := opts.Apply(loc.Scheme, &cfg); err != nil {
			return nil, err
		}

		debug.Log("opening gs repository at %#v", cfg)
		return cfg, nil

	case "swift":
		cfg := loc.Config.(swift.Config)

		if err := swift.ApplyEnvironment("", &cfg); err != nil {
			return nil, err
		}

		if err := opts.Apply(loc.Scheme, &cfg); err != nil {
			return nil, err
		}

		debug.Log("opening swift repository at %#v", cfg)
		return cfg, nil

	case "b2":
		cfg := loc.Config.(b2.Config)

		if cfg.AccountID == "" {
			cfg.AccountID = os.Getenv("B2_ACCOUNT_ID")
		}

		if cfg.AccountID == "" {
			return nil, errors.Fatalf("unable to open B2 backend: Account ID ($B2_ACCOUNT_ID) is empty")
		}

		if cfg.Key == "" {
			cfg.Key = os.Getenv("B2_ACCOUNT_KEY")
		}

		if cfg.Key == "" {
			return nil, errors.Fatalf("unable to open B2 backend: Key ($B2_ACCOUNT_KEY) is empty")
		}

		if err := opts.Apply(loc.Scheme, &cfg); err != nil {
			return nil, err
		}

		debug.Log("opening b2 repository at %#v", cfg)
		return cfg, nil
	case "rest":
		cfg := loc.Config.(rest.Config)
		if err := opts.Apply(loc.Scheme, &cfg); err != nil {
			return nil, err
		}

		debug.Log("opening rest repository at %#v", cfg)
		return cfg, nil
	case "rclone":
		cfg := loc.Config.(rclone.Config)
		if err := opts.Apply(loc.Scheme, &cfg); err != nil {
			return nil, err
		}

		debug.Log("opening rest repository at %#v", cfg)
		return cfg, nil
	case ontap.ProtocolScheme:
		cfg := loc.Config.(ontap.Config)
		return cfg, nil
	}

	return nil, errors.Fatalf("invalid backend: %q", loc.Scheme)
}

// Open the backend specified by a location config.
func open(s string, gopts GlobalOptions, opts options.Options) (restic.Backend, error) {
	debug.Log("parsing location %v", location.StripPassword(s))
	loc, err := location.Parse(s)
	if err != nil {
		return nil, errors.Fatalf("parsing repository location failed: %v", err)
	}

	var be restic.Backend

	cfg, err := parseConfig(loc, opts)
	if err != nil {
		return nil, err
	}

	tropts := backend.TransportOptions{
		RootCertFilenames:        globalOptions.CACerts,
		TLSClientCertKeyFilename: globalOptions.TLSClientCert,
	}
	rt, err := backend.Transport(tropts)
	if err != nil {
		return nil, err
	}

	// wrap the transport so that the throughput via HTTP is limited
	lim := limiter.NewStaticLimiter(gopts.LimitUploadKb, gopts.LimitDownloadKb)
	rt = lim.Transport(rt)

	switch loc.Scheme {
	case "local":
		be, err = local.Open(globalOptions.ctx, cfg.(local.Config))
	case "sftp":
		be, err = sftp.Open(globalOptions.ctx, cfg.(sftp.Config))
	case "s3":
		be, err = s3.Open(globalOptions.ctx, cfg.(s3.Config), rt)
	case "gs":
		be, err = gs.Open(cfg.(gs.Config), rt)
	case "azure":
		be, err = azure.Open(cfg.(azure.Config), rt)
	case "swift":
		be, err = swift.Open(cfg.(swift.Config), rt)
	case "b2":
		be, err = b2.Open(globalOptions.ctx, cfg.(b2.Config), rt)
	case "rest":
		be, err = rest.Open(cfg.(rest.Config), rt)
	case "rclone":
		be, err = rclone.Open(cfg.(rclone.Config), lim)
	case ontap.ProtocolScheme:
		be, err = ontap.Open(globalOptions.ctx, cfg.(ontap.Config))

	default:
		return nil, errors.Fatalf("invalid backend: %q", loc.Scheme)
	}

	if err != nil {
		return nil, errors.Fatalf("unable to open repo at %v: %v", location.StripPassword(s), err)
	}

	// wrap backend if a test specified an inner hook
	if gopts.backendInnerTestHook != nil {
		be, err = gopts.backendInnerTestHook(be)
		if err != nil {
			return nil, err
		}
	}

	if loc.Scheme == "local" || loc.Scheme == "sftp" {
		// wrap the backend in a LimitBackend so that the throughput is limited
		be = limiter.LimitBackend(be, lim)
	}

	// check if config is there
	fi, err := be.Stat(globalOptions.ctx, restic.Handle{Type: restic.ConfigFile})
	if err != nil {
		return nil, errors.Fatalf("unable to open config file: %v\nIs there a repository at the following location?\n%v", err, location.StripPassword(s))
	}

	if fi.Size == 0 {
		return nil, errors.New("config file has zero size, invalid repository?")
	}

	return be, nil
}

// Create the backend specified by URI.
func create(s string, opts options.Options) (restic.Backend, error) {
	debug.Log("parsing location %v", s)
	loc, err := location.Parse(s)
	if err != nil {
		return nil, err
	}

	cfg, err := parseConfig(loc, opts)
	if err != nil {
		return nil, err
	}

	tropts := backend.TransportOptions{
		RootCertFilenames:        globalOptions.CACerts,
		TLSClientCertKeyFilename: globalOptions.TLSClientCert,
	}
	rt, err := backend.Transport(tropts)
	if err != nil {
		return nil, err
	}

	switch loc.Scheme {
	case "local":
		return local.Create(globalOptions.ctx, cfg.(local.Config))
	case "sftp":
		return sftp.Create(globalOptions.ctx, cfg.(sftp.Config))
	case "s3":
		return s3.Create(globalOptions.ctx, cfg.(s3.Config), rt)
	case "gs":
		return gs.Create(cfg.(gs.Config), rt)
	case "azure":
		return azure.Create(cfg.(azure.Config), rt)
	case "swift":
		return swift.Open(cfg.(swift.Config), rt)
	case "b2":
		return b2.Create(globalOptions.ctx, cfg.(b2.Config), rt)
	case "rest":
		return rest.Create(globalOptions.ctx, cfg.(rest.Config), rt)
	case "rclone":
		return rclone.Create(globalOptions.ctx, cfg.(rclone.Config))
	case ontap.ProtocolScheme:
		return ontap.Open(globalOptions.ctx, cfg.(ontap.Config))
	}

	debug.Log("invalid repository scheme: %v", s)
	return nil, errors.Fatalf("invalid scheme %q", loc.Scheme)
}<|MERGE_RESOLUTION|>--- conflicted
+++ resolved
@@ -40,12 +40,8 @@
 	"golang.org/x/crypto/ssh/terminal"
 )
 
-<<<<<<< HEAD
-var version = "0.12.0-dev (compiled manually)"
+var version = "0.12.1-dev (compiled manually)"
 var netappversion = "1.0.0-dev (compiled manually)"
-=======
-var version = "0.12.1-dev (compiled manually)"
->>>>>>> cdc9410a
 
 // TimeFormat is the format used for all timestamps printed by restic.
 const TimeFormat = "2006-01-02 15:04:05"
