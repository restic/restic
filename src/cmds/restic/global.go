--- conflicted
+++ resolved
@@ -27,19 +27,12 @@
 
 // GlobalOptions hold all global options for restic.
 type GlobalOptions struct {
-<<<<<<< HEAD
-	Repo                   string
-	PasswordFile           string
-	Quiet                  bool
-	NoLock                 bool
-	ProgressUpdateInterval int
-=======
 	Repo         string
 	PasswordFile string
 	Quiet        bool
 	NoLock       bool
 	JSON         bool
->>>>>>> 4a51ddf7
+	ProgressUpdateInterval int
 
 	password string
 	stdout   io.Writer
@@ -62,11 +55,8 @@
 	f.StringVarP(&globalOptions.PasswordFile, "password-file", "p", "", "read the repository password from a file")
 	f.BoolVarP(&globalOptions.Quiet, "quiet", "q", false, "do not output comprehensive progress report")
 	f.BoolVar(&globalOptions.NoLock, "no-lock", false, "do not lock the repo, this allows some operations on read-only repos")
-<<<<<<< HEAD
+	f.BoolVarP(&globalOptions.JSON, "json", "", false, "set output mode to JSON for commands that support it")
 	f.IntVar(&globalOptions.ProgressUpdateInterval, "progress-update-interval", 0, "update process indicator every this many seconds")
-=======
-	f.BoolVarP(&globalOptions.JSON, "json", "", false, "set output mode to JSON for commands that support it")
->>>>>>> 4a51ddf7
 
 	restoreTerminal()
 }
